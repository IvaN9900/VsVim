--- conflicted
+++ resolved
@@ -1,241 +1,229 @@
-﻿using System;
-using System.Collections.Generic;
-using System.Text;
-using System.Linq;
-using EnvDTE;
-using Microsoft.VisualStudio.Text;
-using System.Runtime.InteropServices;
-using Microsoft.VisualStudio.OLE.Interop;
-using System.Diagnostics;
-using Microsoft.VisualStudio.Shell.Interop;
-using Vim;
-using Microsoft.VisualStudio.TextManager.Interop;
-using Microsoft.VisualStudio.Language.Intellisense;
-using System.ComponentModel.Composition;
-using VsVim.Properties;
-<<<<<<< HEAD
-using Microsoft.VisualStudio.Editor;
-using Microsoft.VisualStudio;
-using System.Windows;
-=======
-using Microsoft.VisualStudio.Text.Operations;
->>>>>>> e6b82327
-
-namespace VsVim
-{
-    /// <summary>
-    /// Implement the IVimHost interface for Visual Studio functionality.  It's not responsible for 
-    /// the relationship with the IVimBuffer, merely implementing the host functionality
-    /// </summary>
-    [Export(typeof(IVimHost))]
-    internal sealed class VsVimHost : IVimHost
-    {
-<<<<<<< HEAD
-        private readonly IUndoHistoryRegistry _undoRegistry;
-        private readonly IVsEditorAdaptersFactoryService _editorAdaptersFactoryService;
-=======
-        private readonly ITextBufferUndoManagerProvider _undoManagerProvider;
->>>>>>> e6b82327
-
-        /// <summary>
-        /// Until we hit RC, we cannot import IServiceProvider which is where we get the DTE and other
-        /// instances from.  Yet we need to provide IVimHost as a MEF component.  As a temporary work around
-        /// we will leave this as a mutable field and bail out whenever it's not NULL
-        /// </summary>
-        private _DTE _dte;
-        private IVsTextManager _textManager;
-
-        internal _DTE DTE
-        {
-            get { return _dte; }
-        }
-
-        [ImportingConstructor]
-<<<<<<< HEAD
-        internal VsVimHost(IUndoHistoryRegistry undoRegistry, IVsEditorAdaptersFactoryService editorAdaptersFactoryService)
-        {
-            _undoRegistry = undoRegistry;
-            _editorAdaptersFactoryService = editorAdaptersFactoryService;
-        }
-
-        internal void OnServiceProvider(Microsoft.VisualStudio.OLE.Interop.IServiceProvider sp)
-        {
-            Init(sp.GetService<SDTE, EnvDTE.DTE>(),
-                _textManager = sp.GetService<SVsTextManager, IVsTextManager>());
-        }
-
-        internal void Init(
-            _DTE dte,
-            IVsTextManager textManager)
-        {
-            _dte = dte;
-            _textManager = textManager;
-=======
-        internal VsVimHost(ITextBufferUndoManagerProvider undoManagerProvider)
-        {
-            _undoManagerProvider = undoManagerProvider;
->>>>>>> e6b82327
-        }
-
-        private void UpdateStatus(string text)
-        {
-            if (_dte == null)
-            {
-                return;
-            }
-
-            _dte.StatusBar.Text = text;
-        }
-
-        #region IVimHost
-
-        void IVimHost.Beep()
-        {
-            Console.Beep();
-        }
-
-        void IVimHost.OpenFile(string file)
-        {
-            if (_dte == null)
-            {
-                return;
-            }
-
-            var names = _dte.GetProjects().SelectMany(x => x.GetProjecItems()).Select(x => x.Name).ToList();
-            var list = _dte.GetProjectItems(file);
-
-            if (list.Any())
-            {
-                var item = list.First();
-                var result = item.Open(EnvDTE.Constants.vsViewKindPrimary);
-                result.Activate();
-                return;
-            }
-
-            Console.Beep();
-        }
-
-        void IVimHost.UpdateStatus(string status)
-        {
-            UpdateStatus(status);
-        }
-
-        void IVimHost.UpdateLongStatus(IEnumerable<string> statusLines)
-        {
-            var builder = new StringBuilder();
-            foreach (var item in statusLines)
-            {
-                builder.AppendLine(item);
-            }
-            MessageBox.Show(
-                caption: "Vim Status Update",
-                messageBoxText: builder.ToString(),
-                button: MessageBoxButton.OK);
-        }
-
-        void IVimHost.Undo(ITextBuffer buffer, int count)
-        {
-            var undoManager = _undoManagerProvider.GetTextBufferUndoManager(buffer);
-            if ( undoManager == null || undoManager.TextBufferUndoHistory == null )
-            {
-                UpdateStatus(Resources.VimHost_NoUndoRedoSupport);
-                return;
-            }
-
-            var history = undoManager.TextBufferUndoHistory;
-            for (int i = 0; i < count; i++)
-            {
-                try
-                {
-                    if (history.CanUndo)
-                    {
-                        history.Undo(count);
-                    }
-                }
-                catch (NotSupportedException)
-                {
-                    UpdateStatus(Resources.VimHost_CannotUndo);
-                }
-            }
-        }
-
-        void IVimHost.Redo(ITextBuffer buffer, int count)
-        {
-            var undoManager = _undoManagerProvider.GetTextBufferUndoManager(buffer);
-            if (undoManager == null || undoManager.TextBufferUndoHistory == null)
-            {
-                UpdateStatus(Resources.VimHost_NoUndoRedoSupport);
-                return;
-            }
-
-            var history = undoManager.TextBufferUndoHistory;
-            for (int i = 0; i < count; i++)
-            {
-                try
-                {
-                    if (history.CanRedo)
-                    {
-                        history.Redo(count);
-                    }
-                }
-                catch (NotSupportedException)
-                {
-                    UpdateStatus(Resources.VimHost_CannotRedo);
-                }
-            }
-        }
-
-        bool IVimHost.GoToDefinition()
-        {
-            if (_dte == null)
-            {
-                return false;
-            }
-
-            try
-            {
-                _dte.ExecuteCommand("Edit.GoToDefinition");
-                return true;
-            }
-            catch (Exception)
-            {
-                return false;
-            }
-        }
-
-        bool IVimHost.NavigateTo(VirtualSnapshotPoint point)
-        {
-            if (_textManager == null)
-            {
-                return false;
-            }
-
-            var snapshotLine = point.Position.GetContainingLine();
-            var column = point.Position.Position - snapshotLine.Start.Position;
-            var vsBuffer = _editorAdaptersFactoryService.GetBufferAdapter(point.Position.Snapshot.TextBuffer);
-            var viewGuid = VSConstants.LOGVIEWID_Code;
-            var hr = _textManager.NavigateToLineAndColumn(
-                vsBuffer,
-                ref viewGuid,
-                snapshotLine.LineNumber,
-                column,
-                snapshotLine.LineNumber,
-                column);
-            return ErrorHandler.Succeeded(hr);
-        }
-
-        string IVimHost.GetName(ITextBuffer buffer)
-        {
-            var vsTextLines = _editorAdaptersFactoryService.GetBufferAdapter(buffer) as IVsTextLines;
-            if (vsTextLines == null)
-            {
-                return String.Empty;
-            }
-            return vsTextLines.GetFileName();
-        }
-
-        #endregion
-
-
-    }
-}
+﻿using System;
+using System.Collections.Generic;
+using System.Text;
+using System.Linq;
+using EnvDTE;
+using Microsoft.VisualStudio.Text;
+using System.Runtime.InteropServices;
+using Microsoft.VisualStudio.OLE.Interop;
+using System.Diagnostics;
+using Microsoft.VisualStudio.Shell.Interop;
+using Vim;
+using Microsoft.VisualStudio.TextManager.Interop;
+using Microsoft.VisualStudio.Language.Intellisense;
+using System.ComponentModel.Composition;
+using VsVim.Properties;
+using Microsoft.VisualStudio.Editor;
+using Microsoft.VisualStudio;
+using System.Windows;
+using Microsoft.VisualStudio.Text.Operations;
+
+
+namespace VsVim
+{
+    /// <summary>
+    /// Implement the IVimHost interface for Visual Studio functionality.  It's not responsible for 
+    /// the relationship with the IVimBuffer, merely implementing the host functionality
+    /// </summary>
+    [Export(typeof(IVimHost))]
+    internal sealed class VsVimHost : IVimHost
+    {
+        private readonly IVsEditorAdaptersFactoryService _editorAdaptersFactoryService;
+        private readonly ITextBufferUndoManagerProvider _undoManagerProvider;
+
+        /// <summary>
+        /// Until we hit RC, we cannot import IServiceProvider which is where we get the DTE and other
+        /// instances from.  Yet we need to provide IVimHost as a MEF component.  As a temporary work around
+        /// we will leave this as a mutable field and bail out whenever it's not NULL
+        /// </summary>
+        private _DTE _dte;
+        private IVsTextManager _textManager;
+
+        internal _DTE DTE
+        {
+            get { return _dte; }
+        }
+
+        [ImportingConstructor]
+        internal VsVimHost(ITextBufferUndoManagerProvider undoManagerProvider, IVsEditorAdaptersFactoryService editorAdaptersFactoryService)
+        {
+            _undoManagerProvider = undoManagerProvider;
+            _editorAdaptersFactoryService = editorAdaptersFactoryService;
+        }
+
+        internal void OnServiceProvider(Microsoft.VisualStudio.OLE.Interop.IServiceProvider sp)
+        {
+            Init(sp.GetService<SDTE, EnvDTE.DTE>(),
+                _textManager = sp.GetService<SVsTextManager, IVsTextManager>());
+        }
+
+        internal void Init(
+            _DTE dte,
+            IVsTextManager textManager)
+        {
+            _dte = dte;
+            _textManager = textManager;
+        }
+
+        private void UpdateStatus(string text)
+        {
+            if (_dte == null)
+            {
+                return;
+            }
+
+            _dte.StatusBar.Text = text;
+        }
+
+        #region IVimHost
+
+        void IVimHost.Beep()
+        {
+            Console.Beep();
+        }
+
+        void IVimHost.OpenFile(string file)
+        {
+            if (_dte == null)
+            {
+                return;
+            }
+
+            var names = _dte.GetProjects().SelectMany(x => x.GetProjecItems()).Select(x => x.Name).ToList();
+            var list = _dte.GetProjectItems(file);
+
+            if (list.Any())
+            {
+                var item = list.First();
+                var result = item.Open(EnvDTE.Constants.vsViewKindPrimary);
+                result.Activate();
+                return;
+            }
+
+            Console.Beep();
+        }
+
+        void IVimHost.UpdateStatus(string status)
+        {
+            UpdateStatus(status);
+        }
+
+        void IVimHost.UpdateLongStatus(IEnumerable<string> statusLines)
+        {
+            var builder = new StringBuilder();
+            foreach (var item in statusLines)
+            {
+                builder.AppendLine(item);
+            }
+            MessageBox.Show(
+                caption: "Vim Status Update",
+                messageBoxText: builder.ToString(),
+                button: MessageBoxButton.OK);
+        }
+
+        void IVimHost.Undo(ITextBuffer buffer, int count)
+        {
+            var undoManager = _undoManagerProvider.GetTextBufferUndoManager(buffer);
+            if ( undoManager == null || undoManager.TextBufferUndoHistory == null )
+            {
+                UpdateStatus(Resources.VimHost_NoUndoRedoSupport);
+                return;
+            }
+
+            var history = undoManager.TextBufferUndoHistory;
+            for (int i = 0; i < count; i++)
+            {
+                try
+                {
+                    if (history.CanUndo)
+                    {
+                        history.Undo(count);
+                    }
+                }
+                catch (NotSupportedException)
+                {
+                    UpdateStatus(Resources.VimHost_CannotUndo);
+                }
+            }
+        }
+
+        void IVimHost.Redo(ITextBuffer buffer, int count)
+        {
+            var undoManager = _undoManagerProvider.GetTextBufferUndoManager(buffer);
+            if (undoManager == null || undoManager.TextBufferUndoHistory == null)
+            {
+                UpdateStatus(Resources.VimHost_NoUndoRedoSupport);
+                return;
+            }
+
+            var history = undoManager.TextBufferUndoHistory;
+            for (int i = 0; i < count; i++)
+            {
+                try
+                {
+                    if (history.CanRedo)
+                    {
+                        history.Redo(count);
+                    }
+                }
+                catch (NotSupportedException)
+                {
+                    UpdateStatus(Resources.VimHost_CannotRedo);
+                }
+            }
+        }
+
+        bool IVimHost.GoToDefinition()
+        {
+            if (_dte == null)
+            {
+                return false;
+            }
+
+            try
+            {
+                _dte.ExecuteCommand("Edit.GoToDefinition");
+                return true;
+            }
+            catch (Exception)
+            {
+                return false;
+            }
+        }
+
+        bool IVimHost.NavigateTo(VirtualSnapshotPoint point)
+        {
+            if (_textManager == null)
+            {
+                return false;
+            }
+
+            var snapshotLine = point.Position.GetContainingLine();
+            var column = point.Position.Position - snapshotLine.Start.Position;
+            var vsBuffer = _editorAdaptersFactoryService.GetBufferAdapter(point.Position.Snapshot.TextBuffer);
+            var viewGuid = VSConstants.LOGVIEWID_Code;
+            var hr = _textManager.NavigateToLineAndColumn(
+                vsBuffer,
+                ref viewGuid,
+                snapshotLine.LineNumber,
+                column,
+                snapshotLine.LineNumber,
+                column);
+            return ErrorHandler.Succeeded(hr);
+        }
+
+        string IVimHost.GetName(ITextBuffer buffer)
+        {
+            var vsTextLines = _editorAdaptersFactoryService.GetBufferAdapter(buffer) as IVsTextLines;
+            if (vsTextLines == null)
+            {
+                return String.Empty;
+            }
+            return vsTextLines.GetFileName();
+        }
+
+        #endregion
+
+
+    }
+}