﻿using System;
using System.Collections.Generic;
using System.Linq;
using Microsoft.FSharp.Core;
using Microsoft.VisualStudio.Text;
using Microsoft.VisualStudio.Text.Editor;
using Microsoft.VisualStudio.Text.Operations;
using Microsoft.VisualStudio.Text.Outlining;
using Moq;
using NUnit.Framework;
using Vim;
using Vim.Extensions;
using Vim.Modes;
using Vim.Modes.Normal;
using VimCore.Test.Mock;
using VimCore.Test.Utils;

namespace VimCore.Test
{
    [TestFixture]
    public class Normal_DefaultOperationsTests
    {
        private IOperations _operations;
        private DefaultOperations _operationsRaw;
        private ITextView _view;
        private Mock<IEditorOptions> _bufferOptions;
        private Mock<IVimHost> _host;
        private Mock<IJumpList> _jumpList;
        private Mock<IVimGlobalSettings> _globalSettings;
        private Mock<IVimLocalSettings> _settings;
        private Mock<IIncrementalSearch> _search;
        private Mock<IOutliningManager> _outlining;
        private Mock<IUndoRedoOperations> _undoRedoOperations;
        private Mock<IEditorOptions> _options;
            
        private ISearchService _searchService;
        private Mock<IStatusUtil> _statusUtil;

        private void Create(params string[] lines)
        {
            Create(null, null, lines);
        }

        private void Create(
            IEditorOperations editorOpts = null,
            ITextStructureNavigator baseNav = null,
            params string[] lines)
        {
            _host = new Mock<IVimHost>(MockBehavior.Strict);
            if (editorOpts == null)
            {
                var tuple = EditorUtil.CreateViewAndOperations(lines);
                _view = tuple.Item1;
                editorOpts = tuple.Item2;
            }
            else
            {
                _view = EditorUtil.CreateView(lines);
            }

            var editorOptions = EditorUtil.FactoryService.editorOptionsFactory.GetOptions(_view);
            baseNav = baseNav ?? (new Mock<ITextStructureNavigator>(MockBehavior.Strict)).Object;
            var nav = TssUtil.CreateTextStructureNavigator(WordKind.NormalWord, baseNav);
            _bufferOptions = new Mock<IEditorOptions>(MockBehavior.Strict);
            _bufferOptions.Setup(x => x.GetOptionValue(DefaultOptions.TabSizeOptionId)).Returns(4);
            _globalSettings = MockObjectFactory.CreateGlobalSettings(ignoreCase: true);
            _settings = MockObjectFactory.CreateLocalSettings(_globalSettings.Object);
            _options = new Mock<IEditorOptions>(MockBehavior.Strict);
            _options.Setup(x => x.GetOptionValue<int>(It.IsAny<string>())).Throws(new ArgumentException());
            _options.Setup(x => x.GetOptionValue<int>(It.IsAny<EditorOptionKey<int>>())).Throws(new ArgumentException());
            _jumpList = new Mock<IJumpList>(MockBehavior.Strict);
            _searchService = new SearchService(EditorUtil.FactoryService.textSearchService, _globalSettings.Object);
            _search = new Mock<IIncrementalSearch>(MockBehavior.Strict);
            _search.SetupGet(x => x.SearchService).Returns(_searchService);
            _statusUtil = new Mock<IStatusUtil>(MockBehavior.Strict);
            _outlining = new Mock<IOutliningManager>(MockBehavior.Strict);
            _undoRedoOperations = new Mock<IUndoRedoOperations>(MockBehavior.Strict);
            _undoRedoOperations.Setup(x => x.CreateUndoTransaction(It.IsAny<string>())).Returns<string>(name => new Vim.UndoTransaction(FSharpOption.Create(EditorUtil.GetUndoHistory(_view.TextBuffer).CreateTransaction(name))));
<<<<<<< HEAD

            var data = new OperationsData(
                vimHost: _host.Object,
                textView: _view,
                editorOperations: editorOpts,
                outliningManager: _outlining.Object,
                statusUtil: _statusUtil.Object,
                jumpList: _jumpList.Object,
                localSettings: _settings.Object,
                keyMap: null,
                undoRedoOperations: _undoRedoOperations.Object,
                editorOptions: _options.Object,
                navigator: null,
                foldManager:null);

            _operationsRaw = new DefaultOperations(data, _search.Object);
=======
            _operationsRaw = new DefaultOperations(_view, _bufferOptions.Object, editorOpts, _outlining.Object, _host.Object, _statusUtil.Object, _settings.Object, nav, _jumpList.Object, _search.Object, _undoRedoOperations.Object);
>>>>>>> 9a85e3d6
            _operations = _operationsRaw;
        }

        private void AllowOutlineExpansion(bool verify=false)
        {
            var res = 
                _outlining
                    .Setup(x => x.ExpandAll(It.IsAny<SnapshotSpan>(), It.IsAny<Predicate<ICollapsed>>()))
                    .Returns<IEnumerable<ICollapsible>>(null);
            if ( verify )
            {
                res.Verifiable();
            }
        }

        [Test]
        public void DeleteCharacterAtCursor1()
        {
            Create("foo", "bar");
            var reg = new Register('c');
            _operations.DeleteCharacterAtCursor(1, reg);
            Assert.AreEqual("oo", _view.TextSnapshot.GetLineFromLineNumber(0).GetText());
            Assert.AreEqual("f", reg.StringValue);
        }

        [Test]
        public void DeleteCharacterAtCursor2()
        {
            Create("foo", "bar");
            var reg = new Register('c');
            _operations.DeleteCharacterAtCursor(1, reg);
            Assert.AreEqual("oo", _view.TextSnapshot.GetLineFromLineNumber(0).GetText());
            Assert.AreEqual("f", reg.StringValue);
            Assert.AreEqual(OperationKind.CharacterWise, reg.Value.OperationKind);
        }

        [Test]
        public void DeleteCharacterAtCursor3()
        {
            Create("foo", "bar");
            var reg = new Register('c');
            _operations.DeleteCharacterAtCursor(2, reg);
            Assert.AreEqual("o", _view.TextSnapshot.GetLineFromLineNumber(0).GetText());
            Assert.AreEqual("fo", reg.StringValue);
            Assert.AreEqual(OperationKind.CharacterWise, reg.Value.OperationKind);
        }
        [Test]
        public void DeleteCharacterBeforeCursor1()
        {
            Create("foo");
            _view.Caret.MoveTo(new SnapshotPoint(_view.TextSnapshot, 1));
            var reg = new Register('c');
            _operations.DeleteCharacterBeforeCursor(1, reg);
            Assert.AreEqual("oo", _view.TextSnapshot.GetLineFromLineNumber(0).GetText());
            Assert.AreEqual("f", reg.StringValue);
        }

        [Test, Description("Don't delete past the current line")]
        public void DeleteCharacterBeforeCursor2()
        {
            Create("foo", "bar");
            _view.Caret.MoveTo(_view.TextSnapshot.GetLineFromLineNumber(1).Start);
            _operations.DeleteCharacterBeforeCursor(1, new Register('c'));
            Assert.AreEqual("bar", _view.TextSnapshot.GetLineFromLineNumber(1).GetText());
            Assert.AreEqual("foo", _view.TextSnapshot.GetLineFromLineNumber(0).GetText());
        }

        [Test]
        public void DeleteCharacterBeforeCursor3()
        {
            Create("foo", "bar");
            _view.Caret.MoveTo(_view.TextSnapshot.GetLineFromLineNumber(0).Start.Add(2));
            var reg = new Register('c');
            _operations.DeleteCharacterBeforeCursor(2, reg);
            Assert.AreEqual("o", _view.TextSnapshot.GetLineFromLineNumber(0).GetText());
            Assert.AreEqual("fo", reg.StringValue);
        }

        [Test]
        public void DeleteCharacterBeforeCursor4()
        {
            Create("foo");
            _operations.DeleteCharacterBeforeCursor(2, new Register('c'));
            Assert.AreEqual("foo", _view.TextSnapshot.GetLineFromLineNumber(0).GetText());
        }
        [Test]
        public void ReplaceChar1()
        {
            Create("foo");
            _operations.ReplaceChar(InputUtil.CharToKeyInput('b'), 1);
            Assert.AreEqual("boo", _view.TextSnapshot.GetLineFromLineNumber(0).GetText());
        }

        [Test]
        public void ReplaceChar2()
        {
            Create("foo");
            _operations.ReplaceChar(InputUtil.CharToKeyInput('b'), 2);
            Assert.AreEqual("bbo", _view.TextSnapshot.GetLineFromLineNumber(0).GetText());
        }

        [Test]
        public void ReplaceChar3()
        {
            Create("foo");
            _view.Caret.MoveTo(new SnapshotPoint(_view.TextSnapshot, 1));
            _operations.ReplaceChar(InputUtil.VimKeyToKeyInput(VimKey.EnterKey), 1);
            var tss = _view.TextSnapshot;
            Assert.AreEqual(2, tss.LineCount);
            Assert.AreEqual("f", tss.GetLineFromLineNumber(0).GetText());
            Assert.AreEqual("o", tss.GetLineFromLineNumber(1).GetText());
        }

        [Test]
        public void ReplaceChar4()
        {
            Create("food");
            _view.Caret.MoveTo(new SnapshotPoint(_view.TextSnapshot, 1));
            Assert.IsTrue(_operations.ReplaceChar(InputUtil.VimKeyToKeyInput(VimKey.EnterKey), 2));
            var tss = _view.TextSnapshot;
            Assert.AreEqual(2, tss.LineCount);
            Assert.AreEqual("f", tss.GetLineFromLineNumber(0).GetText());
            Assert.AreEqual("d", tss.GetLineFromLineNumber(1).GetText());
        }

        [Test]
        public void ReplaceChar5()
        {
            Create("food");
            var tss = _view.TextSnapshot;
            Assert.IsFalse(_operations.ReplaceChar(InputUtil.CharToKeyInput('c'), 200));
            Assert.AreSame(tss, _view.TextSnapshot);
        }

        [Test, Description("Edit should not cause the cursor to move")]
        public void ReplaceChar6()
        {
            Create("foo");
            Assert.IsTrue(_operations.ReplaceChar(InputUtil.CharToKeyInput('u'), 1));
            Assert.AreEqual(0, _view.Caret.Position.BufferPosition.Position);
        }

        [Test]
        public void YankLines1()
        {
            Create("foo", "bar");
            var reg = new Register('c');
            _operations.YankLines(1, reg);
            Assert.AreEqual("foo" + Environment.NewLine, reg.StringValue);
            Assert.AreEqual(OperationKind.LineWise, reg.Value.OperationKind);
        }

        [Test]
        public void YankLines2()
        {
            Create("foo", "bar", "jazz");
            var reg = new Register('c');
            _operations.YankLines(2, reg);
            var tss = _view.TextSnapshot;
            var span = new SnapshotSpan(
                tss.GetLineFromLineNumber(0).Start,
                tss.GetLineFromLineNumber(1).EndIncludingLineBreak);
            Assert.AreEqual(span.GetText(), reg.StringValue);
            Assert.AreEqual(OperationKind.LineWise, reg.Value.OperationKind);
        }

        [Test]
        public void PasteAfter1()
        {
            Create("foo bar");
            _operations.PasteAfterCursor("hey", 1, OperationKind.CharacterWise, false);
            Assert.AreEqual("fheyoo bar", _view.TextSnapshot.GetLineFromLineNumber(0).GetText());
        }

        [Test, Description("Paste at end of buffer shouldn't crash")]
        public void PasteAfter2()
        {
            Create("foo", "bar");
            _view.Caret.MoveTo(SnapshotUtil.GetEndPoint(_view.TextSnapshot));
            _operations.PasteAfterCursor("hello", 1, OperationKind.CharacterWise, false);
            Assert.AreEqual("barhello", _view.TextSnapshot.GetLineFromLineNumber(1).GetText());
        }

        [Test]
        public void PasteAfter3()
        {
            Create("foo", String.Empty);
            _view.Caret.MoveTo(SnapshotUtil.GetEndPoint(_view.TextSnapshot));
            _operations.PasteAfterCursor("bar", 1, OperationKind.CharacterWise, false);
            Assert.AreEqual("bar", _view.TextSnapshot.GetLineFromLineNumber(1).GetText());
        }

        [Test, Description("Pasting a linewise motion should occur on the next line")]
        public void PasteAfter4()
        {
            Create("foo", "bar");
            _view.Caret.MoveTo(new SnapshotPoint(_view.TextSnapshot, 0));
            _operations.PasteAfterCursor("baz" + Environment.NewLine, 1, OperationKind.LineWise, moveCursorToEnd: false);
            Assert.AreEqual("foo", _view.TextSnapshot.GetLineFromLineNumber(0).GetText());
            Assert.AreEqual("baz", _view.TextSnapshot.GetLineFromLineNumber(1).GetText());
        }

        [Test, Description("Pasting a linewise motion should move the caret to the start of the next line")]
        public void PasteAfter7()
        {
            Create("foo", "bar");
            _view.Caret.MoveTo(new SnapshotPoint(_view.TextSnapshot, 0));
            _operations.PasteAfterCursor("baz" + Environment.NewLine, 1, OperationKind.LineWise, false);
            var pos = _view.Caret.Position.BufferPosition;
            Assert.AreEqual(_view.TextSnapshot.GetLineFromLineNumber(1).Start, pos);
        }

        [Test]
        public void PasteAfter8()
        {
            Create("foo");
            _operations.PasteAfterCursor("hey", 2, OperationKind.CharacterWise, false);
            Assert.AreEqual("fheyheyoo", _view.TextSnapshot.GetLineFromLineNumber(0).GetText());
        }

        [Test]
        public void PasteAfter9()
        {
            Create("foo");
            _operations.PasteAfterCursor("hey", 1, OperationKind.CharacterWise, true);
            Assert.AreEqual("fheyoo", _view.TextSnapshot.GetLineFromLineNumber(0).GetText());
            Assert.AreEqual(4, _view.Caret.Position.BufferPosition.Position);
        }

        [Test]
        public void PasteAfter10()
        {
            Create("foo", "bar");
            _view.Caret.MoveTo(_view.TextSnapshot.GetLineFromLineNumber(0).End);
            _operations.PasteAfterCursor("hey", 1, OperationKind.CharacterWise, true);
            Assert.AreEqual("foohey", _view.TextSnapshot.GetLineFromLineNumber(0).GetText());
        }

        [Test, Description("Verify LineWise PasteAfterCursor places the caret at the beginning of non-whitespace.")]
        public void PasteAfter11()
        {
            Create("foo", "bar");
            _view.Caret.MoveTo(_view.TextSnapshot.GetLineFromLineNumber(0).End);
            _operations.PasteAfterCursor("  hey" + Environment.NewLine, 1, OperationKind.LineWise, false);
            Assert.AreEqual("  hey", _view.TextSnapshot.GetLineFromLineNumber(1).GetText());
            var position = _view.Caret.Position.BufferPosition;
            var line = position.GetContainingLine();
            Assert.AreEqual(2, position.Position - line.Start);
        }

        [Test, Description("Verify linewise paste at the end of the buffer works")]
        public void PasteAfter12()
        {
            Create("foo", "bar");
            _view.Caret.MoveTo(_view.GetLineSpan(1).End);
            _operations.PasteAfterCursor("hey", 1, OperationKind.LineWise, false);
            Assert.AreEqual("hey", _view.GetLineSpan(2).GetText());
            Assert.AreEqual(_view.GetCaretPoint(), _view.GetLineSpan(2).Start);
        }

        [Test]
        public void PasteBefore1()
        {
            Create("foo");
            _operations.PasteBeforeCursor("hey", 1, OperationKind.CharacterWise, false);
            Assert.AreEqual("heyfoo", _view.TextSnapshot.GetLineFromLineNumber(0).GetText());
        }

        [Test]
        public void PasteBefore2()
        {
            Create("foo");
            _operations.PasteBeforeCursor("hey", 2, OperationKind.CharacterWise, false);
            Assert.AreEqual("heyheyfoo", _view.TextSnapshot.GetLineFromLineNumber(0).GetText());
        }


        [Test]
        public void PasteBefore3()
        {
            Create("foo");
            _operations.PasteBeforeCursor("hey", 1, OperationKind.CharacterWise, true);
            Assert.AreEqual("heyfoo", _view.TextSnapshot.GetLineFromLineNumber(0).GetText());
            Assert.AreEqual(3, _view.Caret.Position.BufferPosition.Position);
        }

        [Test]
        public void PasteBefore4()
        {
            Create("foo", "bar");
            _view.Caret.MoveTo(_view.TextSnapshot.GetLineFromLineNumber(0).End);
            _operations.PasteBeforeCursor("hey", 1, OperationKind.CharacterWise, true);
            Assert.AreEqual("foohey", _view.TextSnapshot.GetLineFromLineNumber(0).GetText());
        }

        [Test, Description("Verify LineWise PasteBeforeCursor places the caret at the beginning of non-whitespace.")]
        public void PasteBefore5()
        {
            Create("foo", "bar");
            _view.Caret.MoveTo(_view.TextSnapshot.GetLineFromLineNumber(0).End);
            _operations.PasteBeforeCursor("  hey" + Environment.NewLine, 8, OperationKind.LineWise, false);
            Assert.AreEqual("  hey", _view.TextSnapshot.GetLineFromLineNumber(1).GetText());
            var position = _view.Caret.Position.BufferPosition;
            var line = position.GetContainingLine();
            Assert.AreEqual(2, position.Position - line.Start);
        }

        [Test]
        public void InsertLineAbove1()
        {
            Create("foo");
            _operations.InsertLineAbove();
            var point = _view.Caret.Position.VirtualBufferPosition;
            Assert.IsFalse(point.IsInVirtualSpace);
            Assert.AreEqual(0, point.Position.Position);
        }

        [Test]
        public void InsertLineAbove2()
        {
            Create("foo", "bar");
            _view.Caret.MoveTo(_view.TextSnapshot.GetLineFromLineNumber(1).Start);
            _operations.InsertLineAbove();
            var point = _view.Caret.Position.BufferPosition;
            Assert.AreEqual(1, point.GetContainingLine().LineNumber);
            Assert.AreEqual(String.Empty, point.GetContainingLine().GetText());
        }

        [Test]
        public void InsertLineAbove3()
        {
            // Verify that insert line below behaves properly in the face of edits happening in response to our edit
            Create("foo bar", "baz");

            bool didEdit = false;

            _view.TextBuffer.Changed += (sender, e) =>
            {
                if (didEdit)
                    return;

                using (var edit = _view.TextBuffer.CreateEdit())
                {
                    edit.Insert(0, "a ");
                    edit.Apply();
                }

                didEdit = true;
            };

            _operations.InsertLineAbove();
            var buffer = _view.TextBuffer;
            var line = buffer.CurrentSnapshot.GetLineFromLineNumber(0);
            Assert.AreEqual("a ", line.GetText());
        }

        [Test]
        public void InsertLineBelow()
        {
            Create("foo", "bar", "baz");
            var newLine = _operations.InsertLineBelow();
            Assert.AreEqual(1, newLine.LineNumber);
            Assert.AreEqual(String.Empty, newLine.GetText());

        }

        [Test, Description("New line at end of buffer")]
        public void InsertLineBelow2()
        {
            Create("foo", "bar");
            _view.Caret.MoveTo(_view.TextSnapshot.GetLineFromLineNumber(_view.TextSnapshot.LineCount - 1).Start);
            var newLine = _operations.InsertLineBelow();
            Assert.IsTrue(String.IsNullOrEmpty(newLine.GetText()));
        }

        [Test, Description("Make sure the new is actually a newline")]
        public void InsertLineBelow3()
        {
            Create("foo");
            var newLine = _operations.InsertLineBelow();
            Assert.AreEqual(Environment.NewLine, _view.TextBuffer.CurrentSnapshot.GetLineFromLineNumber(0).GetLineBreakText());
            Assert.AreEqual(String.Empty, _view.TextBuffer.CurrentSnapshot.GetLineFromLineNumber(1).GetLineBreakText());
        }

        [Test, Description("Make sure line inserted in the middle has correct text")]
        public void InsertLineBelow4()
        {
            Create("foo", "bar");
            _operations.InsertLineBelow();
            var count = _view.TextSnapshot.LineCount;
            foreach (var line in _view.TextSnapshot.Lines.Take(count - 1))
            {
                Assert.AreEqual(Environment.NewLine, line.GetLineBreakText());
            }
        }

        [Test]
        public void InsertLineBelow5()
        {
            Create("foo bar", "baz");
            _operations.InsertLineBelow();
            var buffer = _view.TextBuffer;
            var line = buffer.CurrentSnapshot.GetLineFromLineNumber(0);
            Assert.AreEqual(Environment.NewLine, line.GetLineBreakText());
            Assert.AreEqual(2, line.LineBreakLength);
            Assert.AreEqual("foo bar", line.GetText());
            Assert.AreEqual("foo bar" + Environment.NewLine, line.GetTextIncludingLineBreak());

            line = buffer.CurrentSnapshot.GetLineFromLineNumber(1);
            Assert.AreEqual(Environment.NewLine, line.GetLineBreakText());
            Assert.AreEqual(2, line.LineBreakLength);
            Assert.AreEqual(String.Empty, line.GetText());
            Assert.AreEqual(String.Empty + Environment.NewLine, line.GetTextIncludingLineBreak());

            line = buffer.CurrentSnapshot.GetLineFromLineNumber(2);
            Assert.AreEqual(String.Empty, line.GetLineBreakText());
            Assert.AreEqual(0, line.LineBreakLength);
            Assert.AreEqual("baz", line.GetText());
            Assert.AreEqual("baz", line.GetTextIncludingLineBreak());
        }

        [Test]
        public void InsertLineBelow6()
        {
            // Verify that insert line below behaves properly in the face of edits happening in response to our edit
            Create("foo bar", "baz");

            bool didEdit = false;

            _view.TextBuffer.Changed += (sender, e) =>
            {
                if (didEdit)
                    return;

                using (var edit = _view.TextBuffer.CreateEdit())
                {
                    edit.Insert(0, "a ");
                    edit.Apply();
                }

                didEdit = true;
            };

            _operations.InsertLineBelow();
            var buffer = _view.TextBuffer;
            var line = buffer.CurrentSnapshot.GetLineFromLineNumber(0);
            Assert.AreEqual("a foo bar", line.GetText());
        }

        [Test]
        public void MoveToNextOccuranceOfWordAtCursor1()
        {
            Create("  foo bar baz");
            _statusUtil.Setup(x => x.OnError(Resources.NormalMode_NoWordUnderCursor)).Verifiable();
            _operations.MoveToNextOccuranceOfWordAtCursor(SearchKind.ForwardWithWrap, 1);
            _statusUtil.Verify();
        }

        [Test]
        public void MoveToNextOccuranceOfWordAtCursor2()
        {
            Create("foo bar", "foo");
            AllowOutlineExpansion(verify: true);
            _operations.MoveToNextOccuranceOfWordAtCursor(SearchKind.ForwardWithWrap, 1);
            Assert.AreEqual(_view.GetLine(1).Start, _view.Caret.Position.BufferPosition);
            _outlining.Verify();
        }

        [Test]
        public void MoveToNextOccuranceOfWordAtCursor3()
        {
            Create("foo bar", "baz foo");
            AllowOutlineExpansion();
            _operations.MoveToNextOccuranceOfWordAtCursor(SearchKind.ForwardWithWrap, 1);
            Assert.AreEqual(_view.GetLine(1).Start.Add(4), _view.Caret.Position.BufferPosition);
        }

        [Test, Description("No match shouldn't do anything")]
        public void MoveToNextOccuranceOfWordAtCursor4()
        {
            Create("fuz bar", "baz foo");
            AllowOutlineExpansion();
            _operations.MoveToNextOccuranceOfWordAtCursor(SearchKind.ForwardWithWrap, 1);
            Assert.AreEqual(0, _view.Caret.Position.BufferPosition.Position);
        }

        [Test, Description("With a count")]
        public void MoveToNextOccuranceOfWordAtCursor5()
        {
            Create("foo bar foo", "foo");
            AllowOutlineExpansion();
            _operations.MoveToNextOccuranceOfWordAtCursor(SearchKind.ForwardWithWrap, 3);
            Assert.AreEqual(_view.GetLine(0).Start, _view.Caret.Position.BufferPosition);
        }

        [Test]
        public void MoveToNextOccuranceOfWordAtCursor6()
        {
            Create("foo bar baz", "foo");
            AllowOutlineExpansion();
            _view.MoveCaretTo(_view.GetLine(1).Start.Position);
            _operations.MoveToNextOccuranceOfWordAtCursor(SearchKind.ForwardWithWrap, 1);
            Assert.AreEqual(0, _view.Caret.Position.BufferPosition.Position);
        }

        [Test]
        public void MoveToNextOccuranceOfWordAtCursor7()
        {
            Create("foo foobar baz", "foo");
            AllowOutlineExpansion();
            _operations.MoveToNextOccuranceOfWordAtCursor(SearchKind.ForwardWithWrap, 1);
            Assert.AreEqual(_view.GetLine(1).Start, _view.GetCaretPoint());
        }

        [Test, Description("Moving to next occurance of a word should update the LastSearch")]
        public void MoveToNextOccuranceOfWordAtCursor8()
        {
            Create("foo bar", "foo");
            AllowOutlineExpansion();
            _operations.MoveToNextOccuranceOfWordAtCursor(SearchKind.ForwardWithWrap, 1);
            Assert.AreEqual(_view.GetLine(1).Start, _view.Caret.Position.BufferPosition);
            Assert.AreEqual(SearchText.NewWholeWord("foo"), _searchService.LastSearch.Text);
        }

        [Test, Description("When there is no word under the cursor, don't update the LastSearch")]
        public void MoveToNextOccuranceOfWordAtCursor9()
        {
            Create("  foo bar baz");
            var data = new SearchData(SearchText.NewPattern("foo"), SearchKind.ForwardWithWrap, SearchOptions.None);
            _searchService.LastSearch = data;
            _statusUtil.Setup(x => x.OnError(Resources.NormalMode_NoWordUnderCursor)).Verifiable();
            _operations.MoveToNextOccuranceOfWordAtCursor(SearchKind.ForwardWithWrap, 1);
            _statusUtil.Verify();
            Assert.AreEqual(data, _searchService.LastSearch);
        }

        [Test]
        public void MoveToNextOccuranceOfWordAtCursor10()
        {
            Create("foo bar", "foo");
            AllowOutlineExpansion();
            _view.MoveCaretTo(_view.GetLine(1).Start.Position);
            _operations.MoveToNextOccuranceOfWordAtCursor(SearchKind.BackwardWithWrap, 1);
            Assert.AreEqual(0, _view.Caret.Position.BufferPosition.Position);
        }

        [Test]
        public void MoveToNextOccuranceOfWordAtCursor11()
        {
            Create("foo bar", "again foo", "foo");
            AllowOutlineExpansion();
            _view.MoveCaretTo(_view.GetLine(2).Start.Position);
            _operations.MoveToNextOccuranceOfWordAtCursor(SearchKind.BackwardWithWrap, 2);
            Assert.AreEqual(0, _view.Caret.Position.BufferPosition.Position);
        }

        [Test]
        public void MoveToNextOccuranceOfWordAtCursor12()
        {
            Create("foo bar", "again foo", "foo");
            AllowOutlineExpansion();
            _view.MoveCaretTo(_view.GetLine(2).Start.Position);
            _operations.MoveToNextOccuranceOfWordAtCursor(SearchKind.BackwardWithWrap, 3);
            Assert.AreEqual(_view.GetLine(2).Start.Position, _view.Caret.Position.BufferPosition.Position);
        }

        [Test]
        public void MoveToNextOccuranceOfWordAtCursor13()
        {
            Create("foo", "foobar", "foo");
            AllowOutlineExpansion();
            _view.MoveCaretTo(_view.GetLine(2).Start);
            _operations.MoveToNextOccuranceOfWordAtCursor(SearchKind.BackwardWithWrap, 1);
            Assert.AreEqual(0, _view.GetCaretPoint().Position);
        }

        [Test]
        public void MoveToNextOccuranceOfWordAtCursor14()
        {
            Create("foo bar", "again foo", "foo");
            AllowOutlineExpansion();
            _view.MoveCaretTo(_view.GetLine(2).Start.Position);
            _operations.MoveToNextOccuranceOfWordAtCursor(SearchKind.BackwardWithWrap, 2);
            Assert.AreEqual(0, _view.Caret.Position.BufferPosition.Position);
            Assert.AreEqual(SearchText.NewWholeWord("foo"), _searchService.LastSearch.Text);
        }

        [Test]
        public void MoveToNextOccuranceOfWordAtCursor15()
        {
            Create("    foo bar");
            var data = new SearchData(SearchText.NewPattern("foo"), SearchKind.ForwardWithWrap, SearchOptions.None);
            _searchService.LastSearch = data;
            _statusUtil.Setup(x => x.OnError(Resources.NormalMode_NoWordUnderCursor)).Verifiable();
            _operations.MoveToNextOccuranceOfWordAtCursor(SearchKind.BackwardWithWrap, 1);
            Assert.AreEqual(data, _searchService.LastSearch);
            _statusUtil.Verify();
        }

        [Test]
        public void MoveToNextOccuranceOfWordAtCursor16()
        {
            Create("foo bar", "again foo", "foo");
            AllowOutlineExpansion();
            _view.MoveCaretTo(_view.GetLine(2).Start.Position);
            _operations.MoveToNextOccuranceOfWordAtCursor(SearchKind.BackwardWithWrap, 2);
            Assert.AreEqual(0, _view.Caret.Position.BufferPosition.Position);
            Assert.AreEqual(SearchText.NewWholeWord("foo"), _searchService.LastSearch.Text);
            _outlining.Verify();
        }

        [Test]
        public void MoveToNextOccuranceOfLastSearch1()
        {
            Create("foo bar baz");
            var data = new SearchData(SearchText.NewPattern("beat"), SearchKind.ForwardWithWrap, SearchOptions.None);
            _searchService.LastSearch = data;
            _statusUtil.Setup(x => x.OnError(Resources.NormalMode_PatternNotFound("beat"))).Verifiable();
            _operations.MoveToNextOccuranceOfLastSearch(1, false);
            _statusUtil.Verify();
        }

        [Test, Description("Should not start on the current word")]
        public void MoveToNextOccuranceOfLastSearch2()
        {
            Create("foo bar","foo");
            AllowOutlineExpansion();
            var data = new SearchData(SearchText.NewPattern("foo"), SearchKind.ForwardWithWrap, SearchOptions.None);
            _searchService.LastSearch = data;
            _operations.MoveToNextOccuranceOfLastSearch(1, false);
            Assert.AreEqual(_view.GetLine(1).Start, _view.GetCaretPoint());
        }

        [Test]
        public void MoveToNextOccuranceOfLastSearch3()
        {
            Create("foo bar","foo");
            AllowOutlineExpansion();
            var data = new SearchData(SearchText.NewPattern("foo"), SearchKind.ForwardWithWrap, SearchOptions.None);
            _searchService.LastSearch = data;
            _operations.MoveToNextOccuranceOfLastSearch(2, false);
            Assert.AreEqual(0, _view.GetCaretPoint());
        }

        [Test]
        public void MoveToNextOccuranceOfLastSearch4()
        {
            Create("foo bar","foo");
            AllowOutlineExpansion();
            var data = new SearchData(SearchText.NewPattern("foo"), SearchKind.BackwardWithWrap, SearchOptions.None);
            _searchService.LastSearch = data;
            _operations.MoveToNextOccuranceOfLastSearch(1, false);
            Assert.AreEqual(_view.GetLine(1).Start, _view.GetCaretPoint());
        }

        [Test]
        public void MoveToNextOccuranceOfLastSearch5()
        {
            Create("foo bar","foo");
            var data = new SearchData(SearchText.NewPattern("foo"), SearchKind.BackwardWithWrap, SearchOptions.None);
            AllowOutlineExpansion(verify:true);
            _searchService.LastSearch = data;
            _operations.MoveToNextOccuranceOfLastSearch(1, false);
            Assert.AreEqual(_view.GetLine(1).Start, _view.GetCaretPoint());
            _outlining.Verify();
        }

        [Test]
        public void JumpNext1()
        {
            Create("foo", "bar");
            var count = 0;
            _jumpList.Setup(x => x.MoveNext()).Callback(() => { count++; }).Returns(false);
            _host.Setup(x => x.Beep()).Verifiable();
            _operations.JumpNext(1);
            _host.Verify();
            Assert.AreEqual(1, count);
        }

        [Test]
        public void JumpNext2()
        {
            Create("foo", "bar");
            var count = 0;
            _jumpList.Setup(x => x.MoveNext()).Callback(() => { count++; }).Returns(() => count == 1);
            _host.Setup(x => x.Beep()).Verifiable();
            _operations.JumpNext(2);
            _host.Verify();
            Assert.AreEqual(2, count);
        }

        [Test]
        public void JumpNext3()
        {
            Create("foo", "bar");
            _jumpList.Setup(x => x.MoveNext()).Returns(true);
            _jumpList.SetupGet(x => x.Current).Returns(FSharpOption<SnapshotPoint>.None);
            _host.Setup(x => x.Beep()).Verifiable();
            _operations.JumpNext(1);
            _host.Verify();
        }

        [Test]
        public void JumpNext4()
        {
            Create("foo", "bar");
            AllowOutlineExpansion(verify: true);
            _jumpList.Setup(x => x.MoveNext()).Returns(true);
            _jumpList.SetupGet(x => x.Current).Returns(FSharpOption.Create(new SnapshotPoint(_view.TextSnapshot, 1)));
            _operations.JumpNext(1);
            _host.Verify();
            Assert.AreEqual(1, _view.GetCaretPoint().Position);
            _outlining.Verify();
        }

        [Test]
        public void JumpNext5()
        {
            Create("foo", "bar");
            var point = MockObjectFactory.CreateSnapshotPoint(42);
            _jumpList.Setup(x => x.MoveNext()).Returns(true);
            _jumpList.SetupGet(x => x.Current).Returns(FSharpOption.Create(point));
            _host.Setup(x => x.NavigateTo(It.IsAny<VirtualSnapshotPoint>())).Returns(true).Verifiable();
            _operations.JumpNext(1);
            _host.Verify();
        }

        [Test]
        public void JumpPrevious1()
        {
            Create("foo", "bar");
            var count = 0;
            _jumpList.Setup(x => x.MovePrevious()).Callback(() => { count++; }).Returns(false);
            _host.Setup(x => x.Beep()).Verifiable();
            _operations.JumpPrevious(1);
            _host.Verify();
            Assert.AreEqual(1, count);
        }

        [Test]
        public void JumpPrevious2()
        {
            Create("foo", "bar");
            var count = 0;
            _jumpList.Setup(x => x.MovePrevious()).Callback(() => { count++; }).Returns(() => count == 1);
            _host.Setup(x => x.Beep()).Verifiable();
            _operations.JumpPrevious(2);
            _host.Verify();
            Assert.AreEqual(2, count);
        }

        [Test]
        public void JumpPrevious3()
        {
            Create("foo", "bar");
            _jumpList.Setup(x => x.MovePrevious()).Returns(true);
            _jumpList.SetupGet(x => x.Current).Returns(FSharpOption<SnapshotPoint>.None);
            _host.Setup(x => x.Beep()).Verifiable();
            _operations.JumpPrevious(1);
            _host.Verify();
        }

        [Test]
        public void JumpPrevious4()
        {
            Create("foo", "bar");
            AllowOutlineExpansion(verify:true);
            _jumpList.Setup(x => x.MovePrevious()).Returns(true);
            _jumpList.SetupGet(x => x.Current).Returns(FSharpOption.Create(new SnapshotPoint(_view.TextSnapshot, 1)));
            _operations.JumpPrevious(1);
            _host.Verify();
            Assert.AreEqual(1, _view.GetCaretPoint().Position);
            _outlining.Verify();
        }

        [Test]
        public void JumpPrevious5()
        {
            Create("foo", "bar");
            var point = MockObjectFactory.CreateSnapshotPoint(42);
            _jumpList.Setup(x => x.MovePrevious()).Returns(true);
            _jumpList.SetupGet(x => x.Current).Returns(FSharpOption.Create(point));
            _host.Setup(x => x.NavigateTo(It.IsAny<VirtualSnapshotPoint>())).Returns(true).Verifiable();
            _operations.JumpPrevious(1);
            _host.Verify();
        }

        [Test]
        public void GoToMatch1()
        {
            Create("foo bar");
            _host.Setup(x => x.GoToMatch()).Returns(true).Verifiable();
            Assert.IsTrue(_operations.GoToMatch());
            _host.Verify();
        }

        [Test]
        public void GoToMatch2()
        {
            Create("foo bar");
            _host.Setup(x => x.GoToMatch()).Returns(false).Verifiable();
            Assert.IsFalse(_operations.GoToMatch());
            _host.Verify();
        }

        [Test]
        public void GoToLineOrFirst1()
        {
            Create("foo", "bar", "baz");
            _globalSettings.SetupGet(x => x.StartOfLine).Returns(true).Verifiable();
            _operations.GoToLineOrFirst(FSharpOption.Create(1));
            Assert.AreEqual(1, _view.GetCaretLine().LineNumber);
            _globalSettings.Verify();
        }

        [Test]
        public void GoToLineOrFirst2()
        {
            Create("foo", "bar", "baz");
            _globalSettings.SetupGet(x => x.StartOfLine).Returns(true).Verifiable();
            _operations.GoToLineOrFirst(FSharpOption.Create(42));
            Assert.AreEqual(2, _view.GetCaretLine().LineNumber);
            _globalSettings.Verify();
        }

        [Test]
        public void GoToLineOrFirst3()
        {
            Create("foo", "bar", "baz");
            _globalSettings.SetupGet(x => x.StartOfLine).Returns(true).Verifiable();
            _operations.GoToLineOrFirst(FSharpOption<int>.None);
            Assert.AreEqual(0, _view.GetCaretLine().LineNumber);
            _globalSettings.Verify();
        }

        [Test, Description("0 goes to the last line surprisingly and not the first")]
        public void GoToLineOrLast1()
        {
            Create("foo", "bar", "baz");
            _globalSettings.SetupGet(x => x.StartOfLine).Returns(true).Verifiable();
            _operations.GoToLineOrLast(FSharpOption.Create(0));
            Assert.AreEqual(2, _view.GetCaretLine().LineNumber);
            _globalSettings.Verify();
        }

        [Test]
        public void GoToLineOrLast2()
        {
            Create("foo", "bar", "baz");
            _globalSettings.SetupGet(x => x.StartOfLine).Returns(true).Verifiable();
            _operations.GoToLineOrLast(FSharpOption.Create(1));
            Assert.AreEqual(1, _view.GetCaretLine().LineNumber);
            _globalSettings.Verify();
        }

        [Test]
        public void GoToLineOrLast3()
        {
            Create("foo", "bar", "baz");
            _globalSettings.SetupGet(x => x.StartOfLine).Returns(true).Verifiable();
            _operations.GoToLineOrLast(FSharpOption<int>.None);
            Assert.AreEqual(2, _view.GetCaretLine().LineNumber);
            _globalSettings.Verify();
        }

        [Test]
        public void InsertText1()
        {
            Create("foo");
            _operations.InsertText("a", 1);
            Assert.AreEqual("afoo", _view.TextSnapshot.GetText());
        }

        [Test]
        public void InsertText2()
        {
            Create("bar");
            _operations.InsertText("a", 3);
            Assert.AreEqual("aaabar", _view.TextSnapshot.GetText());
        }

        [Test]
        public void InsertText3()
        {
            Create("bar");
            _view.MoveCaretTo(1);
            _operations.InsertText("hey",1);
            Assert.AreEqual("bheyar", _view.TextSnapshot.GetText());
        }

        [Test]
        public void ChangeLetterCaseAtCursor1()
        {
            Create("bar", "baz");
            _operations.ChangeLetterCaseAtCursor(1);
            Assert.AreEqual("Bar", _view.GetLineSpan(0).GetText());
            Assert.AreEqual(1, _view.GetCaretPoint().Position);
        }

        [Test]
        public void ChangeLetterCaseAtCursor2()
        {
            Create("bar", "baz");
            _operations.ChangeLetterCaseAtCursor(2);
            Assert.AreEqual("BAr", _view.GetLineSpan(0).GetText());
            Assert.AreEqual(2, _view.GetCaretPoint().Position);
        }

        [Test]
        public void ChangeLetterCaseAtCursor3()
        {
            Create("bar", "baz");
            _operations.ChangeLetterCaseAtCursor(300);
            Assert.AreEqual("BAR", _view.GetLineSpan(0).GetText());
            Assert.AreEqual(2, _view.GetCaretPoint().Position);
        }

        [Test]
        public void MoveToNextOccuranceOfCharAtCursor1()
        {
            Create("dog kicked the ball");

        }

        [Test]
        public void MoveCaretForAppend1()
        {
            Create("foo", "bar");
            _operations.MoveCaretForAppend();
            Assert.AreEqual(1, _view.GetCaretPoint().Position);
        }

        [Test]
        public void MoveCaretForAppend2()
        {
            Create("foo", "bar");
            _view.MoveCaretTo(_view.GetLine(0).End.Subtract(1));
            _operations.MoveCaretForAppend();
            Assert.AreEqual(_view.GetLine(0).End, _view.GetCaretPoint());
        }

        [Test]
        public void MoveCaretForAppend3()
        {
            Create("foo", "bar");
            _view.MoveCaretTo(_view.GetLine(0).End);
            _operations.MoveCaretForAppend();
            Assert.AreEqual(_view.GetLine(0).End, _view.GetCaretPoint());
        }

        [Test]
        public void MoveCaretForAppend4()
        {
            Create("foo", "bar");
            _view.MoveCaretTo(SnapshotUtil.GetEndPoint(_view.TextSnapshot));
            _operations.MoveCaretForAppend();
            Assert.AreEqual(SnapshotUtil.GetEndPoint(_view.TextSnapshot), _view.GetCaretPoint());
        }
    }
}
<|MERGE_RESOLUTION|>--- conflicted
+++ resolved
@@ -1,1058 +1,1054 @@
-﻿using System;
-using System.Collections.Generic;
-using System.Linq;
-using Microsoft.FSharp.Core;
-using Microsoft.VisualStudio.Text;
-using Microsoft.VisualStudio.Text.Editor;
-using Microsoft.VisualStudio.Text.Operations;
-using Microsoft.VisualStudio.Text.Outlining;
-using Moq;
-using NUnit.Framework;
-using Vim;
-using Vim.Extensions;
-using Vim.Modes;
-using Vim.Modes.Normal;
-using VimCore.Test.Mock;
-using VimCore.Test.Utils;
-
-namespace VimCore.Test
-{
-    [TestFixture]
-    public class Normal_DefaultOperationsTests
-    {
-        private IOperations _operations;
-        private DefaultOperations _operationsRaw;
-        private ITextView _view;
-        private Mock<IEditorOptions> _bufferOptions;
-        private Mock<IVimHost> _host;
-        private Mock<IJumpList> _jumpList;
-        private Mock<IVimGlobalSettings> _globalSettings;
-        private Mock<IVimLocalSettings> _settings;
-        private Mock<IIncrementalSearch> _search;
-        private Mock<IOutliningManager> _outlining;
-        private Mock<IUndoRedoOperations> _undoRedoOperations;
-        private Mock<IEditorOptions> _options;
-            
-        private ISearchService _searchService;
-        private Mock<IStatusUtil> _statusUtil;
-
-        private void Create(params string[] lines)
-        {
-            Create(null, null, lines);
-        }
-
-        private void Create(
-            IEditorOperations editorOpts = null,
-            ITextStructureNavigator baseNav = null,
-            params string[] lines)
-        {
-            _host = new Mock<IVimHost>(MockBehavior.Strict);
-            if (editorOpts == null)
-            {
-                var tuple = EditorUtil.CreateViewAndOperations(lines);
-                _view = tuple.Item1;
-                editorOpts = tuple.Item2;
-            }
-            else
-            {
-                _view = EditorUtil.CreateView(lines);
-            }
-
-            var editorOptions = EditorUtil.FactoryService.editorOptionsFactory.GetOptions(_view);
-            baseNav = baseNav ?? (new Mock<ITextStructureNavigator>(MockBehavior.Strict)).Object;
-            var nav = TssUtil.CreateTextStructureNavigator(WordKind.NormalWord, baseNav);
-            _bufferOptions = new Mock<IEditorOptions>(MockBehavior.Strict);
-            _bufferOptions.Setup(x => x.GetOptionValue(DefaultOptions.TabSizeOptionId)).Returns(4);
-            _globalSettings = MockObjectFactory.CreateGlobalSettings(ignoreCase: true);
-            _settings = MockObjectFactory.CreateLocalSettings(_globalSettings.Object);
-            _options = new Mock<IEditorOptions>(MockBehavior.Strict);
-            _options.Setup(x => x.GetOptionValue<int>(It.IsAny<string>())).Throws(new ArgumentException());
-            _options.Setup(x => x.GetOptionValue<int>(It.IsAny<EditorOptionKey<int>>())).Throws(new ArgumentException());
-            _jumpList = new Mock<IJumpList>(MockBehavior.Strict);
-            _searchService = new SearchService(EditorUtil.FactoryService.textSearchService, _globalSettings.Object);
-            _search = new Mock<IIncrementalSearch>(MockBehavior.Strict);
-            _search.SetupGet(x => x.SearchService).Returns(_searchService);
-            _statusUtil = new Mock<IStatusUtil>(MockBehavior.Strict);
-            _outlining = new Mock<IOutliningManager>(MockBehavior.Strict);
-            _undoRedoOperations = new Mock<IUndoRedoOperations>(MockBehavior.Strict);
-            _undoRedoOperations.Setup(x => x.CreateUndoTransaction(It.IsAny<string>())).Returns<string>(name => new Vim.UndoTransaction(FSharpOption.Create(EditorUtil.GetUndoHistory(_view.TextBuffer).CreateTransaction(name))));
-<<<<<<< HEAD
-
-            var data = new OperationsData(
-                vimHost: _host.Object,
-                textView: _view,
-                editorOperations: editorOpts,
-                outliningManager: _outlining.Object,
-                statusUtil: _statusUtil.Object,
-                jumpList: _jumpList.Object,
-                localSettings: _settings.Object,
-                keyMap: null,
-                undoRedoOperations: _undoRedoOperations.Object,
-                editorOptions: _options.Object,
-                navigator: null,
-                foldManager:null);
-
-            _operationsRaw = new DefaultOperations(data, _search.Object);
-=======
-            _operationsRaw = new DefaultOperations(_view, _bufferOptions.Object, editorOpts, _outlining.Object, _host.Object, _statusUtil.Object, _settings.Object, nav, _jumpList.Object, _search.Object, _undoRedoOperations.Object);
->>>>>>> 9a85e3d6
-            _operations = _operationsRaw;
-        }
-
-        private void AllowOutlineExpansion(bool verify=false)
-        {
-            var res = 
-                _outlining
-                    .Setup(x => x.ExpandAll(It.IsAny<SnapshotSpan>(), It.IsAny<Predicate<ICollapsed>>()))
-                    .Returns<IEnumerable<ICollapsible>>(null);
-            if ( verify )
-            {
-                res.Verifiable();
-            }
-        }
-
-        [Test]
-        public void DeleteCharacterAtCursor1()
-        {
-            Create("foo", "bar");
-            var reg = new Register('c');
-            _operations.DeleteCharacterAtCursor(1, reg);
-            Assert.AreEqual("oo", _view.TextSnapshot.GetLineFromLineNumber(0).GetText());
-            Assert.AreEqual("f", reg.StringValue);
-        }
-
-        [Test]
-        public void DeleteCharacterAtCursor2()
-        {
-            Create("foo", "bar");
-            var reg = new Register('c');
-            _operations.DeleteCharacterAtCursor(1, reg);
-            Assert.AreEqual("oo", _view.TextSnapshot.GetLineFromLineNumber(0).GetText());
-            Assert.AreEqual("f", reg.StringValue);
-            Assert.AreEqual(OperationKind.CharacterWise, reg.Value.OperationKind);
-        }
-
-        [Test]
-        public void DeleteCharacterAtCursor3()
-        {
-            Create("foo", "bar");
-            var reg = new Register('c');
-            _operations.DeleteCharacterAtCursor(2, reg);
-            Assert.AreEqual("o", _view.TextSnapshot.GetLineFromLineNumber(0).GetText());
-            Assert.AreEqual("fo", reg.StringValue);
-            Assert.AreEqual(OperationKind.CharacterWise, reg.Value.OperationKind);
-        }
-        [Test]
-        public void DeleteCharacterBeforeCursor1()
-        {
-            Create("foo");
-            _view.Caret.MoveTo(new SnapshotPoint(_view.TextSnapshot, 1));
-            var reg = new Register('c');
-            _operations.DeleteCharacterBeforeCursor(1, reg);
-            Assert.AreEqual("oo", _view.TextSnapshot.GetLineFromLineNumber(0).GetText());
-            Assert.AreEqual("f", reg.StringValue);
-        }
-
-        [Test, Description("Don't delete past the current line")]
-        public void DeleteCharacterBeforeCursor2()
-        {
-            Create("foo", "bar");
-            _view.Caret.MoveTo(_view.TextSnapshot.GetLineFromLineNumber(1).Start);
-            _operations.DeleteCharacterBeforeCursor(1, new Register('c'));
-            Assert.AreEqual("bar", _view.TextSnapshot.GetLineFromLineNumber(1).GetText());
-            Assert.AreEqual("foo", _view.TextSnapshot.GetLineFromLineNumber(0).GetText());
-        }
-
-        [Test]
-        public void DeleteCharacterBeforeCursor3()
-        {
-            Create("foo", "bar");
-            _view.Caret.MoveTo(_view.TextSnapshot.GetLineFromLineNumber(0).Start.Add(2));
-            var reg = new Register('c');
-            _operations.DeleteCharacterBeforeCursor(2, reg);
-            Assert.AreEqual("o", _view.TextSnapshot.GetLineFromLineNumber(0).GetText());
-            Assert.AreEqual("fo", reg.StringValue);
-        }
-
-        [Test]
-        public void DeleteCharacterBeforeCursor4()
-        {
-            Create("foo");
-            _operations.DeleteCharacterBeforeCursor(2, new Register('c'));
-            Assert.AreEqual("foo", _view.TextSnapshot.GetLineFromLineNumber(0).GetText());
-        }
-        [Test]
-        public void ReplaceChar1()
-        {
-            Create("foo");
-            _operations.ReplaceChar(InputUtil.CharToKeyInput('b'), 1);
-            Assert.AreEqual("boo", _view.TextSnapshot.GetLineFromLineNumber(0).GetText());
-        }
-
-        [Test]
-        public void ReplaceChar2()
-        {
-            Create("foo");
-            _operations.ReplaceChar(InputUtil.CharToKeyInput('b'), 2);
-            Assert.AreEqual("bbo", _view.TextSnapshot.GetLineFromLineNumber(0).GetText());
-        }
-
-        [Test]
-        public void ReplaceChar3()
-        {
-            Create("foo");
-            _view.Caret.MoveTo(new SnapshotPoint(_view.TextSnapshot, 1));
-            _operations.ReplaceChar(InputUtil.VimKeyToKeyInput(VimKey.EnterKey), 1);
-            var tss = _view.TextSnapshot;
-            Assert.AreEqual(2, tss.LineCount);
-            Assert.AreEqual("f", tss.GetLineFromLineNumber(0).GetText());
-            Assert.AreEqual("o", tss.GetLineFromLineNumber(1).GetText());
-        }
-
-        [Test]
-        public void ReplaceChar4()
-        {
-            Create("food");
-            _view.Caret.MoveTo(new SnapshotPoint(_view.TextSnapshot, 1));
-            Assert.IsTrue(_operations.ReplaceChar(InputUtil.VimKeyToKeyInput(VimKey.EnterKey), 2));
-            var tss = _view.TextSnapshot;
-            Assert.AreEqual(2, tss.LineCount);
-            Assert.AreEqual("f", tss.GetLineFromLineNumber(0).GetText());
-            Assert.AreEqual("d", tss.GetLineFromLineNumber(1).GetText());
-        }
-
-        [Test]
-        public void ReplaceChar5()
-        {
-            Create("food");
-            var tss = _view.TextSnapshot;
-            Assert.IsFalse(_operations.ReplaceChar(InputUtil.CharToKeyInput('c'), 200));
-            Assert.AreSame(tss, _view.TextSnapshot);
-        }
-
-        [Test, Description("Edit should not cause the cursor to move")]
-        public void ReplaceChar6()
-        {
-            Create("foo");
-            Assert.IsTrue(_operations.ReplaceChar(InputUtil.CharToKeyInput('u'), 1));
-            Assert.AreEqual(0, _view.Caret.Position.BufferPosition.Position);
-        }
-
-        [Test]
-        public void YankLines1()
-        {
-            Create("foo", "bar");
-            var reg = new Register('c');
-            _operations.YankLines(1, reg);
-            Assert.AreEqual("foo" + Environment.NewLine, reg.StringValue);
-            Assert.AreEqual(OperationKind.LineWise, reg.Value.OperationKind);
-        }
-
-        [Test]
-        public void YankLines2()
-        {
-            Create("foo", "bar", "jazz");
-            var reg = new Register('c');
-            _operations.YankLines(2, reg);
-            var tss = _view.TextSnapshot;
-            var span = new SnapshotSpan(
-                tss.GetLineFromLineNumber(0).Start,
-                tss.GetLineFromLineNumber(1).EndIncludingLineBreak);
-            Assert.AreEqual(span.GetText(), reg.StringValue);
-            Assert.AreEqual(OperationKind.LineWise, reg.Value.OperationKind);
-        }
-
-        [Test]
-        public void PasteAfter1()
-        {
-            Create("foo bar");
-            _operations.PasteAfterCursor("hey", 1, OperationKind.CharacterWise, false);
-            Assert.AreEqual("fheyoo bar", _view.TextSnapshot.GetLineFromLineNumber(0).GetText());
-        }
-
-        [Test, Description("Paste at end of buffer shouldn't crash")]
-        public void PasteAfter2()
-        {
-            Create("foo", "bar");
-            _view.Caret.MoveTo(SnapshotUtil.GetEndPoint(_view.TextSnapshot));
-            _operations.PasteAfterCursor("hello", 1, OperationKind.CharacterWise, false);
-            Assert.AreEqual("barhello", _view.TextSnapshot.GetLineFromLineNumber(1).GetText());
-        }
-
-        [Test]
-        public void PasteAfter3()
-        {
-            Create("foo", String.Empty);
-            _view.Caret.MoveTo(SnapshotUtil.GetEndPoint(_view.TextSnapshot));
-            _operations.PasteAfterCursor("bar", 1, OperationKind.CharacterWise, false);
-            Assert.AreEqual("bar", _view.TextSnapshot.GetLineFromLineNumber(1).GetText());
-        }
-
-        [Test, Description("Pasting a linewise motion should occur on the next line")]
-        public void PasteAfter4()
-        {
-            Create("foo", "bar");
-            _view.Caret.MoveTo(new SnapshotPoint(_view.TextSnapshot, 0));
-            _operations.PasteAfterCursor("baz" + Environment.NewLine, 1, OperationKind.LineWise, moveCursorToEnd: false);
-            Assert.AreEqual("foo", _view.TextSnapshot.GetLineFromLineNumber(0).GetText());
-            Assert.AreEqual("baz", _view.TextSnapshot.GetLineFromLineNumber(1).GetText());
-        }
-
-        [Test, Description("Pasting a linewise motion should move the caret to the start of the next line")]
-        public void PasteAfter7()
-        {
-            Create("foo", "bar");
-            _view.Caret.MoveTo(new SnapshotPoint(_view.TextSnapshot, 0));
-            _operations.PasteAfterCursor("baz" + Environment.NewLine, 1, OperationKind.LineWise, false);
-            var pos = _view.Caret.Position.BufferPosition;
-            Assert.AreEqual(_view.TextSnapshot.GetLineFromLineNumber(1).Start, pos);
-        }
-
-        [Test]
-        public void PasteAfter8()
-        {
-            Create("foo");
-            _operations.PasteAfterCursor("hey", 2, OperationKind.CharacterWise, false);
-            Assert.AreEqual("fheyheyoo", _view.TextSnapshot.GetLineFromLineNumber(0).GetText());
-        }
-
-        [Test]
-        public void PasteAfter9()
-        {
-            Create("foo");
-            _operations.PasteAfterCursor("hey", 1, OperationKind.CharacterWise, true);
-            Assert.AreEqual("fheyoo", _view.TextSnapshot.GetLineFromLineNumber(0).GetText());
-            Assert.AreEqual(4, _view.Caret.Position.BufferPosition.Position);
-        }
-
-        [Test]
-        public void PasteAfter10()
-        {
-            Create("foo", "bar");
-            _view.Caret.MoveTo(_view.TextSnapshot.GetLineFromLineNumber(0).End);
-            _operations.PasteAfterCursor("hey", 1, OperationKind.CharacterWise, true);
-            Assert.AreEqual("foohey", _view.TextSnapshot.GetLineFromLineNumber(0).GetText());
-        }
-
-        [Test, Description("Verify LineWise PasteAfterCursor places the caret at the beginning of non-whitespace.")]
-        public void PasteAfter11()
-        {
-            Create("foo", "bar");
-            _view.Caret.MoveTo(_view.TextSnapshot.GetLineFromLineNumber(0).End);
-            _operations.PasteAfterCursor("  hey" + Environment.NewLine, 1, OperationKind.LineWise, false);
-            Assert.AreEqual("  hey", _view.TextSnapshot.GetLineFromLineNumber(1).GetText());
-            var position = _view.Caret.Position.BufferPosition;
-            var line = position.GetContainingLine();
-            Assert.AreEqual(2, position.Position - line.Start);
-        }
-
-        [Test, Description("Verify linewise paste at the end of the buffer works")]
-        public void PasteAfter12()
-        {
-            Create("foo", "bar");
-            _view.Caret.MoveTo(_view.GetLineSpan(1).End);
-            _operations.PasteAfterCursor("hey", 1, OperationKind.LineWise, false);
-            Assert.AreEqual("hey", _view.GetLineSpan(2).GetText());
-            Assert.AreEqual(_view.GetCaretPoint(), _view.GetLineSpan(2).Start);
-        }
-
-        [Test]
-        public void PasteBefore1()
-        {
-            Create("foo");
-            _operations.PasteBeforeCursor("hey", 1, OperationKind.CharacterWise, false);
-            Assert.AreEqual("heyfoo", _view.TextSnapshot.GetLineFromLineNumber(0).GetText());
-        }
-
-        [Test]
-        public void PasteBefore2()
-        {
-            Create("foo");
-            _operations.PasteBeforeCursor("hey", 2, OperationKind.CharacterWise, false);
-            Assert.AreEqual("heyheyfoo", _view.TextSnapshot.GetLineFromLineNumber(0).GetText());
-        }
-
-
-        [Test]
-        public void PasteBefore3()
-        {
-            Create("foo");
-            _operations.PasteBeforeCursor("hey", 1, OperationKind.CharacterWise, true);
-            Assert.AreEqual("heyfoo", _view.TextSnapshot.GetLineFromLineNumber(0).GetText());
-            Assert.AreEqual(3, _view.Caret.Position.BufferPosition.Position);
-        }
-
-        [Test]
-        public void PasteBefore4()
-        {
-            Create("foo", "bar");
-            _view.Caret.MoveTo(_view.TextSnapshot.GetLineFromLineNumber(0).End);
-            _operations.PasteBeforeCursor("hey", 1, OperationKind.CharacterWise, true);
-            Assert.AreEqual("foohey", _view.TextSnapshot.GetLineFromLineNumber(0).GetText());
-        }
-
-        [Test, Description("Verify LineWise PasteBeforeCursor places the caret at the beginning of non-whitespace.")]
-        public void PasteBefore5()
-        {
-            Create("foo", "bar");
-            _view.Caret.MoveTo(_view.TextSnapshot.GetLineFromLineNumber(0).End);
-            _operations.PasteBeforeCursor("  hey" + Environment.NewLine, 8, OperationKind.LineWise, false);
-            Assert.AreEqual("  hey", _view.TextSnapshot.GetLineFromLineNumber(1).GetText());
-            var position = _view.Caret.Position.BufferPosition;
-            var line = position.GetContainingLine();
-            Assert.AreEqual(2, position.Position - line.Start);
-        }
-
-        [Test]
-        public void InsertLineAbove1()
-        {
-            Create("foo");
-            _operations.InsertLineAbove();
-            var point = _view.Caret.Position.VirtualBufferPosition;
-            Assert.IsFalse(point.IsInVirtualSpace);
-            Assert.AreEqual(0, point.Position.Position);
-        }
-
-        [Test]
-        public void InsertLineAbove2()
-        {
-            Create("foo", "bar");
-            _view.Caret.MoveTo(_view.TextSnapshot.GetLineFromLineNumber(1).Start);
-            _operations.InsertLineAbove();
-            var point = _view.Caret.Position.BufferPosition;
-            Assert.AreEqual(1, point.GetContainingLine().LineNumber);
-            Assert.AreEqual(String.Empty, point.GetContainingLine().GetText());
-        }
-
-        [Test]
-        public void InsertLineAbove3()
-        {
-            // Verify that insert line below behaves properly in the face of edits happening in response to our edit
-            Create("foo bar", "baz");
-
-            bool didEdit = false;
-
-            _view.TextBuffer.Changed += (sender, e) =>
-            {
-                if (didEdit)
-                    return;
-
-                using (var edit = _view.TextBuffer.CreateEdit())
-                {
-                    edit.Insert(0, "a ");
-                    edit.Apply();
-                }
-
-                didEdit = true;
-            };
-
-            _operations.InsertLineAbove();
-            var buffer = _view.TextBuffer;
-            var line = buffer.CurrentSnapshot.GetLineFromLineNumber(0);
-            Assert.AreEqual("a ", line.GetText());
-        }
-
-        [Test]
-        public void InsertLineBelow()
-        {
-            Create("foo", "bar", "baz");
-            var newLine = _operations.InsertLineBelow();
-            Assert.AreEqual(1, newLine.LineNumber);
-            Assert.AreEqual(String.Empty, newLine.GetText());
-
-        }
-
-        [Test, Description("New line at end of buffer")]
-        public void InsertLineBelow2()
-        {
-            Create("foo", "bar");
-            _view.Caret.MoveTo(_view.TextSnapshot.GetLineFromLineNumber(_view.TextSnapshot.LineCount - 1).Start);
-            var newLine = _operations.InsertLineBelow();
-            Assert.IsTrue(String.IsNullOrEmpty(newLine.GetText()));
-        }
-
-        [Test, Description("Make sure the new is actually a newline")]
-        public void InsertLineBelow3()
-        {
-            Create("foo");
-            var newLine = _operations.InsertLineBelow();
-            Assert.AreEqual(Environment.NewLine, _view.TextBuffer.CurrentSnapshot.GetLineFromLineNumber(0).GetLineBreakText());
-            Assert.AreEqual(String.Empty, _view.TextBuffer.CurrentSnapshot.GetLineFromLineNumber(1).GetLineBreakText());
-        }
-
-        [Test, Description("Make sure line inserted in the middle has correct text")]
-        public void InsertLineBelow4()
-        {
-            Create("foo", "bar");
-            _operations.InsertLineBelow();
-            var count = _view.TextSnapshot.LineCount;
-            foreach (var line in _view.TextSnapshot.Lines.Take(count - 1))
-            {
-                Assert.AreEqual(Environment.NewLine, line.GetLineBreakText());
-            }
-        }
-
-        [Test]
-        public void InsertLineBelow5()
-        {
-            Create("foo bar", "baz");
-            _operations.InsertLineBelow();
-            var buffer = _view.TextBuffer;
-            var line = buffer.CurrentSnapshot.GetLineFromLineNumber(0);
-            Assert.AreEqual(Environment.NewLine, line.GetLineBreakText());
-            Assert.AreEqual(2, line.LineBreakLength);
-            Assert.AreEqual("foo bar", line.GetText());
-            Assert.AreEqual("foo bar" + Environment.NewLine, line.GetTextIncludingLineBreak());
-
-            line = buffer.CurrentSnapshot.GetLineFromLineNumber(1);
-            Assert.AreEqual(Environment.NewLine, line.GetLineBreakText());
-            Assert.AreEqual(2, line.LineBreakLength);
-            Assert.AreEqual(String.Empty, line.GetText());
-            Assert.AreEqual(String.Empty + Environment.NewLine, line.GetTextIncludingLineBreak());
-
-            line = buffer.CurrentSnapshot.GetLineFromLineNumber(2);
-            Assert.AreEqual(String.Empty, line.GetLineBreakText());
-            Assert.AreEqual(0, line.LineBreakLength);
-            Assert.AreEqual("baz", line.GetText());
-            Assert.AreEqual("baz", line.GetTextIncludingLineBreak());
-        }
-
-        [Test]
-        public void InsertLineBelow6()
-        {
-            // Verify that insert line below behaves properly in the face of edits happening in response to our edit
-            Create("foo bar", "baz");
-
-            bool didEdit = false;
-
-            _view.TextBuffer.Changed += (sender, e) =>
-            {
-                if (didEdit)
-                    return;
-
-                using (var edit = _view.TextBuffer.CreateEdit())
-                {
-                    edit.Insert(0, "a ");
-                    edit.Apply();
-                }
-
-                didEdit = true;
-            };
-
-            _operations.InsertLineBelow();
-            var buffer = _view.TextBuffer;
-            var line = buffer.CurrentSnapshot.GetLineFromLineNumber(0);
-            Assert.AreEqual("a foo bar", line.GetText());
-        }
-
-        [Test]
-        public void MoveToNextOccuranceOfWordAtCursor1()
-        {
-            Create("  foo bar baz");
-            _statusUtil.Setup(x => x.OnError(Resources.NormalMode_NoWordUnderCursor)).Verifiable();
-            _operations.MoveToNextOccuranceOfWordAtCursor(SearchKind.ForwardWithWrap, 1);
-            _statusUtil.Verify();
-        }
-
-        [Test]
-        public void MoveToNextOccuranceOfWordAtCursor2()
-        {
-            Create("foo bar", "foo");
-            AllowOutlineExpansion(verify: true);
-            _operations.MoveToNextOccuranceOfWordAtCursor(SearchKind.ForwardWithWrap, 1);
-            Assert.AreEqual(_view.GetLine(1).Start, _view.Caret.Position.BufferPosition);
-            _outlining.Verify();
-        }
-
-        [Test]
-        public void MoveToNextOccuranceOfWordAtCursor3()
-        {
-            Create("foo bar", "baz foo");
-            AllowOutlineExpansion();
-            _operations.MoveToNextOccuranceOfWordAtCursor(SearchKind.ForwardWithWrap, 1);
-            Assert.AreEqual(_view.GetLine(1).Start.Add(4), _view.Caret.Position.BufferPosition);
-        }
-
-        [Test, Description("No match shouldn't do anything")]
-        public void MoveToNextOccuranceOfWordAtCursor4()
-        {
-            Create("fuz bar", "baz foo");
-            AllowOutlineExpansion();
-            _operations.MoveToNextOccuranceOfWordAtCursor(SearchKind.ForwardWithWrap, 1);
-            Assert.AreEqual(0, _view.Caret.Position.BufferPosition.Position);
-        }
-
-        [Test, Description("With a count")]
-        public void MoveToNextOccuranceOfWordAtCursor5()
-        {
-            Create("foo bar foo", "foo");
-            AllowOutlineExpansion();
-            _operations.MoveToNextOccuranceOfWordAtCursor(SearchKind.ForwardWithWrap, 3);
-            Assert.AreEqual(_view.GetLine(0).Start, _view.Caret.Position.BufferPosition);
-        }
-
-        [Test]
-        public void MoveToNextOccuranceOfWordAtCursor6()
-        {
-            Create("foo bar baz", "foo");
-            AllowOutlineExpansion();
-            _view.MoveCaretTo(_view.GetLine(1).Start.Position);
-            _operations.MoveToNextOccuranceOfWordAtCursor(SearchKind.ForwardWithWrap, 1);
-            Assert.AreEqual(0, _view.Caret.Position.BufferPosition.Position);
-        }
-
-        [Test]
-        public void MoveToNextOccuranceOfWordAtCursor7()
-        {
-            Create("foo foobar baz", "foo");
-            AllowOutlineExpansion();
-            _operations.MoveToNextOccuranceOfWordAtCursor(SearchKind.ForwardWithWrap, 1);
-            Assert.AreEqual(_view.GetLine(1).Start, _view.GetCaretPoint());
-        }
-
-        [Test, Description("Moving to next occurance of a word should update the LastSearch")]
-        public void MoveToNextOccuranceOfWordAtCursor8()
-        {
-            Create("foo bar", "foo");
-            AllowOutlineExpansion();
-            _operations.MoveToNextOccuranceOfWordAtCursor(SearchKind.ForwardWithWrap, 1);
-            Assert.AreEqual(_view.GetLine(1).Start, _view.Caret.Position.BufferPosition);
-            Assert.AreEqual(SearchText.NewWholeWord("foo"), _searchService.LastSearch.Text);
-        }
-
-        [Test, Description("When there is no word under the cursor, don't update the LastSearch")]
-        public void MoveToNextOccuranceOfWordAtCursor9()
-        {
-            Create("  foo bar baz");
-            var data = new SearchData(SearchText.NewPattern("foo"), SearchKind.ForwardWithWrap, SearchOptions.None);
-            _searchService.LastSearch = data;
-            _statusUtil.Setup(x => x.OnError(Resources.NormalMode_NoWordUnderCursor)).Verifiable();
-            _operations.MoveToNextOccuranceOfWordAtCursor(SearchKind.ForwardWithWrap, 1);
-            _statusUtil.Verify();
-            Assert.AreEqual(data, _searchService.LastSearch);
-        }
-
-        [Test]
-        public void MoveToNextOccuranceOfWordAtCursor10()
-        {
-            Create("foo bar", "foo");
-            AllowOutlineExpansion();
-            _view.MoveCaretTo(_view.GetLine(1).Start.Position);
-            _operations.MoveToNextOccuranceOfWordAtCursor(SearchKind.BackwardWithWrap, 1);
-            Assert.AreEqual(0, _view.Caret.Position.BufferPosition.Position);
-        }
-
-        [Test]
-        public void MoveToNextOccuranceOfWordAtCursor11()
-        {
-            Create("foo bar", "again foo", "foo");
-            AllowOutlineExpansion();
-            _view.MoveCaretTo(_view.GetLine(2).Start.Position);
-            _operations.MoveToNextOccuranceOfWordAtCursor(SearchKind.BackwardWithWrap, 2);
-            Assert.AreEqual(0, _view.Caret.Position.BufferPosition.Position);
-        }
-
-        [Test]
-        public void MoveToNextOccuranceOfWordAtCursor12()
-        {
-            Create("foo bar", "again foo", "foo");
-            AllowOutlineExpansion();
-            _view.MoveCaretTo(_view.GetLine(2).Start.Position);
-            _operations.MoveToNextOccuranceOfWordAtCursor(SearchKind.BackwardWithWrap, 3);
-            Assert.AreEqual(_view.GetLine(2).Start.Position, _view.Caret.Position.BufferPosition.Position);
-        }
-
-        [Test]
-        public void MoveToNextOccuranceOfWordAtCursor13()
-        {
-            Create("foo", "foobar", "foo");
-            AllowOutlineExpansion();
-            _view.MoveCaretTo(_view.GetLine(2).Start);
-            _operations.MoveToNextOccuranceOfWordAtCursor(SearchKind.BackwardWithWrap, 1);
-            Assert.AreEqual(0, _view.GetCaretPoint().Position);
-        }
-
-        [Test]
-        public void MoveToNextOccuranceOfWordAtCursor14()
-        {
-            Create("foo bar", "again foo", "foo");
-            AllowOutlineExpansion();
-            _view.MoveCaretTo(_view.GetLine(2).Start.Position);
-            _operations.MoveToNextOccuranceOfWordAtCursor(SearchKind.BackwardWithWrap, 2);
-            Assert.AreEqual(0, _view.Caret.Position.BufferPosition.Position);
-            Assert.AreEqual(SearchText.NewWholeWord("foo"), _searchService.LastSearch.Text);
-        }
-
-        [Test]
-        public void MoveToNextOccuranceOfWordAtCursor15()
-        {
-            Create("    foo bar");
-            var data = new SearchData(SearchText.NewPattern("foo"), SearchKind.ForwardWithWrap, SearchOptions.None);
-            _searchService.LastSearch = data;
-            _statusUtil.Setup(x => x.OnError(Resources.NormalMode_NoWordUnderCursor)).Verifiable();
-            _operations.MoveToNextOccuranceOfWordAtCursor(SearchKind.BackwardWithWrap, 1);
-            Assert.AreEqual(data, _searchService.LastSearch);
-            _statusUtil.Verify();
-        }
-
-        [Test]
-        public void MoveToNextOccuranceOfWordAtCursor16()
-        {
-            Create("foo bar", "again foo", "foo");
-            AllowOutlineExpansion();
-            _view.MoveCaretTo(_view.GetLine(2).Start.Position);
-            _operations.MoveToNextOccuranceOfWordAtCursor(SearchKind.BackwardWithWrap, 2);
-            Assert.AreEqual(0, _view.Caret.Position.BufferPosition.Position);
-            Assert.AreEqual(SearchText.NewWholeWord("foo"), _searchService.LastSearch.Text);
-            _outlining.Verify();
-        }
-
-        [Test]
-        public void MoveToNextOccuranceOfLastSearch1()
-        {
-            Create("foo bar baz");
-            var data = new SearchData(SearchText.NewPattern("beat"), SearchKind.ForwardWithWrap, SearchOptions.None);
-            _searchService.LastSearch = data;
-            _statusUtil.Setup(x => x.OnError(Resources.NormalMode_PatternNotFound("beat"))).Verifiable();
-            _operations.MoveToNextOccuranceOfLastSearch(1, false);
-            _statusUtil.Verify();
-        }
-
-        [Test, Description("Should not start on the current word")]
-        public void MoveToNextOccuranceOfLastSearch2()
-        {
-            Create("foo bar","foo");
-            AllowOutlineExpansion();
-            var data = new SearchData(SearchText.NewPattern("foo"), SearchKind.ForwardWithWrap, SearchOptions.None);
-            _searchService.LastSearch = data;
-            _operations.MoveToNextOccuranceOfLastSearch(1, false);
-            Assert.AreEqual(_view.GetLine(1).Start, _view.GetCaretPoint());
-        }
-
-        [Test]
-        public void MoveToNextOccuranceOfLastSearch3()
-        {
-            Create("foo bar","foo");
-            AllowOutlineExpansion();
-            var data = new SearchData(SearchText.NewPattern("foo"), SearchKind.ForwardWithWrap, SearchOptions.None);
-            _searchService.LastSearch = data;
-            _operations.MoveToNextOccuranceOfLastSearch(2, false);
-            Assert.AreEqual(0, _view.GetCaretPoint());
-        }
-
-        [Test]
-        public void MoveToNextOccuranceOfLastSearch4()
-        {
-            Create("foo bar","foo");
-            AllowOutlineExpansion();
-            var data = new SearchData(SearchText.NewPattern("foo"), SearchKind.BackwardWithWrap, SearchOptions.None);
-            _searchService.LastSearch = data;
-            _operations.MoveToNextOccuranceOfLastSearch(1, false);
-            Assert.AreEqual(_view.GetLine(1).Start, _view.GetCaretPoint());
-        }
-
-        [Test]
-        public void MoveToNextOccuranceOfLastSearch5()
-        {
-            Create("foo bar","foo");
-            var data = new SearchData(SearchText.NewPattern("foo"), SearchKind.BackwardWithWrap, SearchOptions.None);
-            AllowOutlineExpansion(verify:true);
-            _searchService.LastSearch = data;
-            _operations.MoveToNextOccuranceOfLastSearch(1, false);
-            Assert.AreEqual(_view.GetLine(1).Start, _view.GetCaretPoint());
-            _outlining.Verify();
-        }
-
-        [Test]
-        public void JumpNext1()
-        {
-            Create("foo", "bar");
-            var count = 0;
-            _jumpList.Setup(x => x.MoveNext()).Callback(() => { count++; }).Returns(false);
-            _host.Setup(x => x.Beep()).Verifiable();
-            _operations.JumpNext(1);
-            _host.Verify();
-            Assert.AreEqual(1, count);
-        }
-
-        [Test]
-        public void JumpNext2()
-        {
-            Create("foo", "bar");
-            var count = 0;
-            _jumpList.Setup(x => x.MoveNext()).Callback(() => { count++; }).Returns(() => count == 1);
-            _host.Setup(x => x.Beep()).Verifiable();
-            _operations.JumpNext(2);
-            _host.Verify();
-            Assert.AreEqual(2, count);
-        }
-
-        [Test]
-        public void JumpNext3()
-        {
-            Create("foo", "bar");
-            _jumpList.Setup(x => x.MoveNext()).Returns(true);
-            _jumpList.SetupGet(x => x.Current).Returns(FSharpOption<SnapshotPoint>.None);
-            _host.Setup(x => x.Beep()).Verifiable();
-            _operations.JumpNext(1);
-            _host.Verify();
-        }
-
-        [Test]
-        public void JumpNext4()
-        {
-            Create("foo", "bar");
-            AllowOutlineExpansion(verify: true);
-            _jumpList.Setup(x => x.MoveNext()).Returns(true);
-            _jumpList.SetupGet(x => x.Current).Returns(FSharpOption.Create(new SnapshotPoint(_view.TextSnapshot, 1)));
-            _operations.JumpNext(1);
-            _host.Verify();
-            Assert.AreEqual(1, _view.GetCaretPoint().Position);
-            _outlining.Verify();
-        }
-
-        [Test]
-        public void JumpNext5()
-        {
-            Create("foo", "bar");
-            var point = MockObjectFactory.CreateSnapshotPoint(42);
-            _jumpList.Setup(x => x.MoveNext()).Returns(true);
-            _jumpList.SetupGet(x => x.Current).Returns(FSharpOption.Create(point));
-            _host.Setup(x => x.NavigateTo(It.IsAny<VirtualSnapshotPoint>())).Returns(true).Verifiable();
-            _operations.JumpNext(1);
-            _host.Verify();
-        }
-
-        [Test]
-        public void JumpPrevious1()
-        {
-            Create("foo", "bar");
-            var count = 0;
-            _jumpList.Setup(x => x.MovePrevious()).Callback(() => { count++; }).Returns(false);
-            _host.Setup(x => x.Beep()).Verifiable();
-            _operations.JumpPrevious(1);
-            _host.Verify();
-            Assert.AreEqual(1, count);
-        }
-
-        [Test]
-        public void JumpPrevious2()
-        {
-            Create("foo", "bar");
-            var count = 0;
-            _jumpList.Setup(x => x.MovePrevious()).Callback(() => { count++; }).Returns(() => count == 1);
-            _host.Setup(x => x.Beep()).Verifiable();
-            _operations.JumpPrevious(2);
-            _host.Verify();
-            Assert.AreEqual(2, count);
-        }
-
-        [Test]
-        public void JumpPrevious3()
-        {
-            Create("foo", "bar");
-            _jumpList.Setup(x => x.MovePrevious()).Returns(true);
-            _jumpList.SetupGet(x => x.Current).Returns(FSharpOption<SnapshotPoint>.None);
-            _host.Setup(x => x.Beep()).Verifiable();
-            _operations.JumpPrevious(1);
-            _host.Verify();
-        }
-
-        [Test]
-        public void JumpPrevious4()
-        {
-            Create("foo", "bar");
-            AllowOutlineExpansion(verify:true);
-            _jumpList.Setup(x => x.MovePrevious()).Returns(true);
-            _jumpList.SetupGet(x => x.Current).Returns(FSharpOption.Create(new SnapshotPoint(_view.TextSnapshot, 1)));
-            _operations.JumpPrevious(1);
-            _host.Verify();
-            Assert.AreEqual(1, _view.GetCaretPoint().Position);
-            _outlining.Verify();
-        }
-
-        [Test]
-        public void JumpPrevious5()
-        {
-            Create("foo", "bar");
-            var point = MockObjectFactory.CreateSnapshotPoint(42);
-            _jumpList.Setup(x => x.MovePrevious()).Returns(true);
-            _jumpList.SetupGet(x => x.Current).Returns(FSharpOption.Create(point));
-            _host.Setup(x => x.NavigateTo(It.IsAny<VirtualSnapshotPoint>())).Returns(true).Verifiable();
-            _operations.JumpPrevious(1);
-            _host.Verify();
-        }
-
-        [Test]
-        public void GoToMatch1()
-        {
-            Create("foo bar");
-            _host.Setup(x => x.GoToMatch()).Returns(true).Verifiable();
-            Assert.IsTrue(_operations.GoToMatch());
-            _host.Verify();
-        }
-
-        [Test]
-        public void GoToMatch2()
-        {
-            Create("foo bar");
-            _host.Setup(x => x.GoToMatch()).Returns(false).Verifiable();
-            Assert.IsFalse(_operations.GoToMatch());
-            _host.Verify();
-        }
-
-        [Test]
-        public void GoToLineOrFirst1()
-        {
-            Create("foo", "bar", "baz");
-            _globalSettings.SetupGet(x => x.StartOfLine).Returns(true).Verifiable();
-            _operations.GoToLineOrFirst(FSharpOption.Create(1));
-            Assert.AreEqual(1, _view.GetCaretLine().LineNumber);
-            _globalSettings.Verify();
-        }
-
-        [Test]
-        public void GoToLineOrFirst2()
-        {
-            Create("foo", "bar", "baz");
-            _globalSettings.SetupGet(x => x.StartOfLine).Returns(true).Verifiable();
-            _operations.GoToLineOrFirst(FSharpOption.Create(42));
-            Assert.AreEqual(2, _view.GetCaretLine().LineNumber);
-            _globalSettings.Verify();
-        }
-
-        [Test]
-        public void GoToLineOrFirst3()
-        {
-            Create("foo", "bar", "baz");
-            _globalSettings.SetupGet(x => x.StartOfLine).Returns(true).Verifiable();
-            _operations.GoToLineOrFirst(FSharpOption<int>.None);
-            Assert.AreEqual(0, _view.GetCaretLine().LineNumber);
-            _globalSettings.Verify();
-        }
-
-        [Test, Description("0 goes to the last line surprisingly and not the first")]
-        public void GoToLineOrLast1()
-        {
-            Create("foo", "bar", "baz");
-            _globalSettings.SetupGet(x => x.StartOfLine).Returns(true).Verifiable();
-            _operations.GoToLineOrLast(FSharpOption.Create(0));
-            Assert.AreEqual(2, _view.GetCaretLine().LineNumber);
-            _globalSettings.Verify();
-        }
-
-        [Test]
-        public void GoToLineOrLast2()
-        {
-            Create("foo", "bar", "baz");
-            _globalSettings.SetupGet(x => x.StartOfLine).Returns(true).Verifiable();
-            _operations.GoToLineOrLast(FSharpOption.Create(1));
-            Assert.AreEqual(1, _view.GetCaretLine().LineNumber);
-            _globalSettings.Verify();
-        }
-
-        [Test]
-        public void GoToLineOrLast3()
-        {
-            Create("foo", "bar", "baz");
-            _globalSettings.SetupGet(x => x.StartOfLine).Returns(true).Verifiable();
-            _operations.GoToLineOrLast(FSharpOption<int>.None);
-            Assert.AreEqual(2, _view.GetCaretLine().LineNumber);
-            _globalSettings.Verify();
-        }
-
-        [Test]
-        public void InsertText1()
-        {
-            Create("foo");
-            _operations.InsertText("a", 1);
-            Assert.AreEqual("afoo", _view.TextSnapshot.GetText());
-        }
-
-        [Test]
-        public void InsertText2()
-        {
-            Create("bar");
-            _operations.InsertText("a", 3);
-            Assert.AreEqual("aaabar", _view.TextSnapshot.GetText());
-        }
-
-        [Test]
-        public void InsertText3()
-        {
-            Create("bar");
-            _view.MoveCaretTo(1);
-            _operations.InsertText("hey",1);
-            Assert.AreEqual("bheyar", _view.TextSnapshot.GetText());
-        }
-
-        [Test]
-        public void ChangeLetterCaseAtCursor1()
-        {
-            Create("bar", "baz");
-            _operations.ChangeLetterCaseAtCursor(1);
-            Assert.AreEqual("Bar", _view.GetLineSpan(0).GetText());
-            Assert.AreEqual(1, _view.GetCaretPoint().Position);
-        }
-
-        [Test]
-        public void ChangeLetterCaseAtCursor2()
-        {
-            Create("bar", "baz");
-            _operations.ChangeLetterCaseAtCursor(2);
-            Assert.AreEqual("BAr", _view.GetLineSpan(0).GetText());
-            Assert.AreEqual(2, _view.GetCaretPoint().Position);
-        }
-
-        [Test]
-        public void ChangeLetterCaseAtCursor3()
-        {
-            Create("bar", "baz");
-            _operations.ChangeLetterCaseAtCursor(300);
-            Assert.AreEqual("BAR", _view.GetLineSpan(0).GetText());
-            Assert.AreEqual(2, _view.GetCaretPoint().Position);
-        }
-
-        [Test]
-        public void MoveToNextOccuranceOfCharAtCursor1()
-        {
-            Create("dog kicked the ball");
-
-        }
-
-        [Test]
-        public void MoveCaretForAppend1()
-        {
-            Create("foo", "bar");
-            _operations.MoveCaretForAppend();
-            Assert.AreEqual(1, _view.GetCaretPoint().Position);
-        }
-
-        [Test]
-        public void MoveCaretForAppend2()
-        {
-            Create("foo", "bar");
-            _view.MoveCaretTo(_view.GetLine(0).End.Subtract(1));
-            _operations.MoveCaretForAppend();
-            Assert.AreEqual(_view.GetLine(0).End, _view.GetCaretPoint());
-        }
-
-        [Test]
-        public void MoveCaretForAppend3()
-        {
-            Create("foo", "bar");
-            _view.MoveCaretTo(_view.GetLine(0).End);
-            _operations.MoveCaretForAppend();
-            Assert.AreEqual(_view.GetLine(0).End, _view.GetCaretPoint());
-        }
-
-        [Test]
-        public void MoveCaretForAppend4()
-        {
-            Create("foo", "bar");
-            _view.MoveCaretTo(SnapshotUtil.GetEndPoint(_view.TextSnapshot));
-            _operations.MoveCaretForAppend();
-            Assert.AreEqual(SnapshotUtil.GetEndPoint(_view.TextSnapshot), _view.GetCaretPoint());
-        }
-    }
-}
+﻿using System;
+using System.Collections.Generic;
+using System.Linq;
+using Microsoft.FSharp.Core;
+using Microsoft.VisualStudio.Text;
+using Microsoft.VisualStudio.Text.Editor;
+using Microsoft.VisualStudio.Text.Operations;
+using Microsoft.VisualStudio.Text.Outlining;
+using Moq;
+using NUnit.Framework;
+using Vim;
+using Vim.Extensions;
+using Vim.Modes;
+using Vim.Modes.Normal;
+using VimCore.Test.Mock;
+using VimCore.Test.Utils;
+
+namespace VimCore.Test
+{
+    [TestFixture]
+    public class Normal_DefaultOperationsTests
+    {
+        private IOperations _operations;
+        private DefaultOperations _operationsRaw;
+        private ITextView _view;
+        private Mock<IEditorOptions> _bufferOptions;
+        private Mock<IVimHost> _host;
+        private Mock<IJumpList> _jumpList;
+        private Mock<IVimGlobalSettings> _globalSettings;
+        private Mock<IVimLocalSettings> _settings;
+        private Mock<IIncrementalSearch> _search;
+        private Mock<IOutliningManager> _outlining;
+        private Mock<IUndoRedoOperations> _undoRedoOperations;
+        private Mock<IEditorOptions> _options;
+            
+        private ISearchService _searchService;
+        private Mock<IStatusUtil> _statusUtil;
+
+        private void Create(params string[] lines)
+        {
+            Create(null, null, lines);
+        }
+
+        private void Create(
+            IEditorOperations editorOpts = null,
+            ITextStructureNavigator baseNav = null,
+            params string[] lines)
+        {
+            _host = new Mock<IVimHost>(MockBehavior.Strict);
+            if (editorOpts == null)
+            {
+                var tuple = EditorUtil.CreateViewAndOperations(lines);
+                _view = tuple.Item1;
+                editorOpts = tuple.Item2;
+            }
+            else
+            {
+                _view = EditorUtil.CreateView(lines);
+            }
+
+            var editorOptions = EditorUtil.FactoryService.editorOptionsFactory.GetOptions(_view);
+            baseNav = baseNav ?? (new Mock<ITextStructureNavigator>(MockBehavior.Strict)).Object;
+            var nav = TssUtil.CreateTextStructureNavigator(WordKind.NormalWord, baseNav);
+            _bufferOptions = new Mock<IEditorOptions>(MockBehavior.Strict);
+            _bufferOptions.Setup(x => x.GetOptionValue(DefaultOptions.TabSizeOptionId)).Returns(4);
+            _globalSettings = MockObjectFactory.CreateGlobalSettings(ignoreCase: true);
+            _settings = MockObjectFactory.CreateLocalSettings(_globalSettings.Object);
+            _options = new Mock<IEditorOptions>(MockBehavior.Strict);
+            _options.Setup(x => x.GetOptionValue<int>(It.IsAny<string>())).Throws(new ArgumentException());
+            _options.Setup(x => x.GetOptionValue<int>(It.IsAny<EditorOptionKey<int>>())).Throws(new ArgumentException());
+            _jumpList = new Mock<IJumpList>(MockBehavior.Strict);
+            _searchService = new SearchService(EditorUtil.FactoryService.textSearchService, _globalSettings.Object);
+            _search = new Mock<IIncrementalSearch>(MockBehavior.Strict);
+            _search.SetupGet(x => x.SearchService).Returns(_searchService);
+            _statusUtil = new Mock<IStatusUtil>(MockBehavior.Strict);
+            _outlining = new Mock<IOutliningManager>(MockBehavior.Strict);
+            _undoRedoOperations = new Mock<IUndoRedoOperations>(MockBehavior.Strict);
+            _undoRedoOperations.Setup(x => x.CreateUndoTransaction(It.IsAny<string>())).Returns<string>(name => new Vim.UndoTransaction(FSharpOption.Create(EditorUtil.GetUndoHistory(_view.TextBuffer).CreateTransaction(name))));
+
+            var data = new OperationsData(
+                vimHost: _host.Object,
+                textView: _view,
+                editorOperations: editorOpts,
+                outliningManager: _outlining.Object,
+                statusUtil: _statusUtil.Object,
+                jumpList: _jumpList.Object,
+                localSettings: _settings.Object,
+                keyMap: null,
+                undoRedoOperations: _undoRedoOperations.Object,
+                editorOptions: _options.Object,
+                navigator: null,
+                foldManager:null);
+
+            _operationsRaw = new DefaultOperations(data, _search.Object);
+            _operations = _operationsRaw;
+        }
+
+        private void AllowOutlineExpansion(bool verify=false)
+        {
+            var res = 
+                _outlining
+                    .Setup(x => x.ExpandAll(It.IsAny<SnapshotSpan>(), It.IsAny<Predicate<ICollapsed>>()))
+                    .Returns<IEnumerable<ICollapsible>>(null);
+            if ( verify )
+            {
+                res.Verifiable();
+            }
+        }
+
+        [Test]
+        public void DeleteCharacterAtCursor1()
+        {
+            Create("foo", "bar");
+            var reg = new Register('c');
+            _operations.DeleteCharacterAtCursor(1, reg);
+            Assert.AreEqual("oo", _view.TextSnapshot.GetLineFromLineNumber(0).GetText());
+            Assert.AreEqual("f", reg.StringValue);
+        }
+
+        [Test]
+        public void DeleteCharacterAtCursor2()
+        {
+            Create("foo", "bar");
+            var reg = new Register('c');
+            _operations.DeleteCharacterAtCursor(1, reg);
+            Assert.AreEqual("oo", _view.TextSnapshot.GetLineFromLineNumber(0).GetText());
+            Assert.AreEqual("f", reg.StringValue);
+            Assert.AreEqual(OperationKind.CharacterWise, reg.Value.OperationKind);
+        }
+
+        [Test]
+        public void DeleteCharacterAtCursor3()
+        {
+            Create("foo", "bar");
+            var reg = new Register('c');
+            _operations.DeleteCharacterAtCursor(2, reg);
+            Assert.AreEqual("o", _view.TextSnapshot.GetLineFromLineNumber(0).GetText());
+            Assert.AreEqual("fo", reg.StringValue);
+            Assert.AreEqual(OperationKind.CharacterWise, reg.Value.OperationKind);
+        }
+        [Test]
+        public void DeleteCharacterBeforeCursor1()
+        {
+            Create("foo");
+            _view.Caret.MoveTo(new SnapshotPoint(_view.TextSnapshot, 1));
+            var reg = new Register('c');
+            _operations.DeleteCharacterBeforeCursor(1, reg);
+            Assert.AreEqual("oo", _view.TextSnapshot.GetLineFromLineNumber(0).GetText());
+            Assert.AreEqual("f", reg.StringValue);
+        }
+
+        [Test, Description("Don't delete past the current line")]
+        public void DeleteCharacterBeforeCursor2()
+        {
+            Create("foo", "bar");
+            _view.Caret.MoveTo(_view.TextSnapshot.GetLineFromLineNumber(1).Start);
+            _operations.DeleteCharacterBeforeCursor(1, new Register('c'));
+            Assert.AreEqual("bar", _view.TextSnapshot.GetLineFromLineNumber(1).GetText());
+            Assert.AreEqual("foo", _view.TextSnapshot.GetLineFromLineNumber(0).GetText());
+        }
+
+        [Test]
+        public void DeleteCharacterBeforeCursor3()
+        {
+            Create("foo", "bar");
+            _view.Caret.MoveTo(_view.TextSnapshot.GetLineFromLineNumber(0).Start.Add(2));
+            var reg = new Register('c');
+            _operations.DeleteCharacterBeforeCursor(2, reg);
+            Assert.AreEqual("o", _view.TextSnapshot.GetLineFromLineNumber(0).GetText());
+            Assert.AreEqual("fo", reg.StringValue);
+        }
+
+        [Test]
+        public void DeleteCharacterBeforeCursor4()
+        {
+            Create("foo");
+            _operations.DeleteCharacterBeforeCursor(2, new Register('c'));
+            Assert.AreEqual("foo", _view.TextSnapshot.GetLineFromLineNumber(0).GetText());
+        }
+        [Test]
+        public void ReplaceChar1()
+        {
+            Create("foo");
+            _operations.ReplaceChar(InputUtil.CharToKeyInput('b'), 1);
+            Assert.AreEqual("boo", _view.TextSnapshot.GetLineFromLineNumber(0).GetText());
+        }
+
+        [Test]
+        public void ReplaceChar2()
+        {
+            Create("foo");
+            _operations.ReplaceChar(InputUtil.CharToKeyInput('b'), 2);
+            Assert.AreEqual("bbo", _view.TextSnapshot.GetLineFromLineNumber(0).GetText());
+        }
+
+        [Test]
+        public void ReplaceChar3()
+        {
+            Create("foo");
+            _view.Caret.MoveTo(new SnapshotPoint(_view.TextSnapshot, 1));
+            _operations.ReplaceChar(InputUtil.VimKeyToKeyInput(VimKey.EnterKey), 1);
+            var tss = _view.TextSnapshot;
+            Assert.AreEqual(2, tss.LineCount);
+            Assert.AreEqual("f", tss.GetLineFromLineNumber(0).GetText());
+            Assert.AreEqual("o", tss.GetLineFromLineNumber(1).GetText());
+        }
+
+        [Test]
+        public void ReplaceChar4()
+        {
+            Create("food");
+            _view.Caret.MoveTo(new SnapshotPoint(_view.TextSnapshot, 1));
+            Assert.IsTrue(_operations.ReplaceChar(InputUtil.VimKeyToKeyInput(VimKey.EnterKey), 2));
+            var tss = _view.TextSnapshot;
+            Assert.AreEqual(2, tss.LineCount);
+            Assert.AreEqual("f", tss.GetLineFromLineNumber(0).GetText());
+            Assert.AreEqual("d", tss.GetLineFromLineNumber(1).GetText());
+        }
+
+        [Test]
+        public void ReplaceChar5()
+        {
+            Create("food");
+            var tss = _view.TextSnapshot;
+            Assert.IsFalse(_operations.ReplaceChar(InputUtil.CharToKeyInput('c'), 200));
+            Assert.AreSame(tss, _view.TextSnapshot);
+        }
+
+        [Test, Description("Edit should not cause the cursor to move")]
+        public void ReplaceChar6()
+        {
+            Create("foo");
+            Assert.IsTrue(_operations.ReplaceChar(InputUtil.CharToKeyInput('u'), 1));
+            Assert.AreEqual(0, _view.Caret.Position.BufferPosition.Position);
+        }
+
+        [Test]
+        public void YankLines1()
+        {
+            Create("foo", "bar");
+            var reg = new Register('c');
+            _operations.YankLines(1, reg);
+            Assert.AreEqual("foo" + Environment.NewLine, reg.StringValue);
+            Assert.AreEqual(OperationKind.LineWise, reg.Value.OperationKind);
+        }
+
+        [Test]
+        public void YankLines2()
+        {
+            Create("foo", "bar", "jazz");
+            var reg = new Register('c');
+            _operations.YankLines(2, reg);
+            var tss = _view.TextSnapshot;
+            var span = new SnapshotSpan(
+                tss.GetLineFromLineNumber(0).Start,
+                tss.GetLineFromLineNumber(1).EndIncludingLineBreak);
+            Assert.AreEqual(span.GetText(), reg.StringValue);
+            Assert.AreEqual(OperationKind.LineWise, reg.Value.OperationKind);
+        }
+
+        [Test]
+        public void PasteAfter1()
+        {
+            Create("foo bar");
+            _operations.PasteAfterCursor("hey", 1, OperationKind.CharacterWise, false);
+            Assert.AreEqual("fheyoo bar", _view.TextSnapshot.GetLineFromLineNumber(0).GetText());
+        }
+
+        [Test, Description("Paste at end of buffer shouldn't crash")]
+        public void PasteAfter2()
+        {
+            Create("foo", "bar");
+            _view.Caret.MoveTo(SnapshotUtil.GetEndPoint(_view.TextSnapshot));
+            _operations.PasteAfterCursor("hello", 1, OperationKind.CharacterWise, false);
+            Assert.AreEqual("barhello", _view.TextSnapshot.GetLineFromLineNumber(1).GetText());
+        }
+
+        [Test]
+        public void PasteAfter3()
+        {
+            Create("foo", String.Empty);
+            _view.Caret.MoveTo(SnapshotUtil.GetEndPoint(_view.TextSnapshot));
+            _operations.PasteAfterCursor("bar", 1, OperationKind.CharacterWise, false);
+            Assert.AreEqual("bar", _view.TextSnapshot.GetLineFromLineNumber(1).GetText());
+        }
+
+        [Test, Description("Pasting a linewise motion should occur on the next line")]
+        public void PasteAfter4()
+        {
+            Create("foo", "bar");
+            _view.Caret.MoveTo(new SnapshotPoint(_view.TextSnapshot, 0));
+            _operations.PasteAfterCursor("baz" + Environment.NewLine, 1, OperationKind.LineWise, moveCursorToEnd: false);
+            Assert.AreEqual("foo", _view.TextSnapshot.GetLineFromLineNumber(0).GetText());
+            Assert.AreEqual("baz", _view.TextSnapshot.GetLineFromLineNumber(1).GetText());
+        }
+
+        [Test, Description("Pasting a linewise motion should move the caret to the start of the next line")]
+        public void PasteAfter7()
+        {
+            Create("foo", "bar");
+            _view.Caret.MoveTo(new SnapshotPoint(_view.TextSnapshot, 0));
+            _operations.PasteAfterCursor("baz" + Environment.NewLine, 1, OperationKind.LineWise, false);
+            var pos = _view.Caret.Position.BufferPosition;
+            Assert.AreEqual(_view.TextSnapshot.GetLineFromLineNumber(1).Start, pos);
+        }
+
+        [Test]
+        public void PasteAfter8()
+        {
+            Create("foo");
+            _operations.PasteAfterCursor("hey", 2, OperationKind.CharacterWise, false);
+            Assert.AreEqual("fheyheyoo", _view.TextSnapshot.GetLineFromLineNumber(0).GetText());
+        }
+
+        [Test]
+        public void PasteAfter9()
+        {
+            Create("foo");
+            _operations.PasteAfterCursor("hey", 1, OperationKind.CharacterWise, true);
+            Assert.AreEqual("fheyoo", _view.TextSnapshot.GetLineFromLineNumber(0).GetText());
+            Assert.AreEqual(4, _view.Caret.Position.BufferPosition.Position);
+        }
+
+        [Test]
+        public void PasteAfter10()
+        {
+            Create("foo", "bar");
+            _view.Caret.MoveTo(_view.TextSnapshot.GetLineFromLineNumber(0).End);
+            _operations.PasteAfterCursor("hey", 1, OperationKind.CharacterWise, true);
+            Assert.AreEqual("foohey", _view.TextSnapshot.GetLineFromLineNumber(0).GetText());
+        }
+
+        [Test, Description("Verify LineWise PasteAfterCursor places the caret at the beginning of non-whitespace.")]
+        public void PasteAfter11()
+        {
+            Create("foo", "bar");
+            _view.Caret.MoveTo(_view.TextSnapshot.GetLineFromLineNumber(0).End);
+            _operations.PasteAfterCursor("  hey" + Environment.NewLine, 1, OperationKind.LineWise, false);
+            Assert.AreEqual("  hey", _view.TextSnapshot.GetLineFromLineNumber(1).GetText());
+            var position = _view.Caret.Position.BufferPosition;
+            var line = position.GetContainingLine();
+            Assert.AreEqual(2, position.Position - line.Start);
+        }
+
+        [Test, Description("Verify linewise paste at the end of the buffer works")]
+        public void PasteAfter12()
+        {
+            Create("foo", "bar");
+            _view.Caret.MoveTo(_view.GetLineSpan(1).End);
+            _operations.PasteAfterCursor("hey", 1, OperationKind.LineWise, false);
+            Assert.AreEqual("hey", _view.GetLineSpan(2).GetText());
+            Assert.AreEqual(_view.GetCaretPoint(), _view.GetLineSpan(2).Start);
+        }
+
+        [Test]
+        public void PasteBefore1()
+        {
+            Create("foo");
+            _operations.PasteBeforeCursor("hey", 1, OperationKind.CharacterWise, false);
+            Assert.AreEqual("heyfoo", _view.TextSnapshot.GetLineFromLineNumber(0).GetText());
+        }
+
+        [Test]
+        public void PasteBefore2()
+        {
+            Create("foo");
+            _operations.PasteBeforeCursor("hey", 2, OperationKind.CharacterWise, false);
+            Assert.AreEqual("heyheyfoo", _view.TextSnapshot.GetLineFromLineNumber(0).GetText());
+        }
+
+
+        [Test]
+        public void PasteBefore3()
+        {
+            Create("foo");
+            _operations.PasteBeforeCursor("hey", 1, OperationKind.CharacterWise, true);
+            Assert.AreEqual("heyfoo", _view.TextSnapshot.GetLineFromLineNumber(0).GetText());
+            Assert.AreEqual(3, _view.Caret.Position.BufferPosition.Position);
+        }
+
+        [Test]
+        public void PasteBefore4()
+        {
+            Create("foo", "bar");
+            _view.Caret.MoveTo(_view.TextSnapshot.GetLineFromLineNumber(0).End);
+            _operations.PasteBeforeCursor("hey", 1, OperationKind.CharacterWise, true);
+            Assert.AreEqual("foohey", _view.TextSnapshot.GetLineFromLineNumber(0).GetText());
+        }
+
+        [Test, Description("Verify LineWise PasteBeforeCursor places the caret at the beginning of non-whitespace.")]
+        public void PasteBefore5()
+        {
+            Create("foo", "bar");
+            _view.Caret.MoveTo(_view.TextSnapshot.GetLineFromLineNumber(0).End);
+            _operations.PasteBeforeCursor("  hey" + Environment.NewLine, 8, OperationKind.LineWise, false);
+            Assert.AreEqual("  hey", _view.TextSnapshot.GetLineFromLineNumber(1).GetText());
+            var position = _view.Caret.Position.BufferPosition;
+            var line = position.GetContainingLine();
+            Assert.AreEqual(2, position.Position - line.Start);
+        }
+
+        [Test]
+        public void InsertLineAbove1()
+        {
+            Create("foo");
+            _operations.InsertLineAbove();
+            var point = _view.Caret.Position.VirtualBufferPosition;
+            Assert.IsFalse(point.IsInVirtualSpace);
+            Assert.AreEqual(0, point.Position.Position);
+        }
+
+        [Test]
+        public void InsertLineAbove2()
+        {
+            Create("foo", "bar");
+            _view.Caret.MoveTo(_view.TextSnapshot.GetLineFromLineNumber(1).Start);
+            _operations.InsertLineAbove();
+            var point = _view.Caret.Position.BufferPosition;
+            Assert.AreEqual(1, point.GetContainingLine().LineNumber);
+            Assert.AreEqual(String.Empty, point.GetContainingLine().GetText());
+        }
+
+        [Test]
+        public void InsertLineAbove3()
+        {
+            // Verify that insert line below behaves properly in the face of edits happening in response to our edit
+            Create("foo bar", "baz");
+
+            bool didEdit = false;
+
+            _view.TextBuffer.Changed += (sender, e) =>
+            {
+                if (didEdit)
+                    return;
+
+                using (var edit = _view.TextBuffer.CreateEdit())
+                {
+                    edit.Insert(0, "a ");
+                    edit.Apply();
+                }
+
+                didEdit = true;
+            };
+
+            _operations.InsertLineAbove();
+            var buffer = _view.TextBuffer;
+            var line = buffer.CurrentSnapshot.GetLineFromLineNumber(0);
+            Assert.AreEqual("a ", line.GetText());
+        }
+
+        [Test]
+        public void InsertLineBelow()
+        {
+            Create("foo", "bar", "baz");
+            var newLine = _operations.InsertLineBelow();
+            Assert.AreEqual(1, newLine.LineNumber);
+            Assert.AreEqual(String.Empty, newLine.GetText());
+
+        }
+
+        [Test, Description("New line at end of buffer")]
+        public void InsertLineBelow2()
+        {
+            Create("foo", "bar");
+            _view.Caret.MoveTo(_view.TextSnapshot.GetLineFromLineNumber(_view.TextSnapshot.LineCount - 1).Start);
+            var newLine = _operations.InsertLineBelow();
+            Assert.IsTrue(String.IsNullOrEmpty(newLine.GetText()));
+        }
+
+        [Test, Description("Make sure the new is actually a newline")]
+        public void InsertLineBelow3()
+        {
+            Create("foo");
+            var newLine = _operations.InsertLineBelow();
+            Assert.AreEqual(Environment.NewLine, _view.TextBuffer.CurrentSnapshot.GetLineFromLineNumber(0).GetLineBreakText());
+            Assert.AreEqual(String.Empty, _view.TextBuffer.CurrentSnapshot.GetLineFromLineNumber(1).GetLineBreakText());
+        }
+
+        [Test, Description("Make sure line inserted in the middle has correct text")]
+        public void InsertLineBelow4()
+        {
+            Create("foo", "bar");
+            _operations.InsertLineBelow();
+            var count = _view.TextSnapshot.LineCount;
+            foreach (var line in _view.TextSnapshot.Lines.Take(count - 1))
+            {
+                Assert.AreEqual(Environment.NewLine, line.GetLineBreakText());
+            }
+        }
+
+        [Test]
+        public void InsertLineBelow5()
+        {
+            Create("foo bar", "baz");
+            _operations.InsertLineBelow();
+            var buffer = _view.TextBuffer;
+            var line = buffer.CurrentSnapshot.GetLineFromLineNumber(0);
+            Assert.AreEqual(Environment.NewLine, line.GetLineBreakText());
+            Assert.AreEqual(2, line.LineBreakLength);
+            Assert.AreEqual("foo bar", line.GetText());
+            Assert.AreEqual("foo bar" + Environment.NewLine, line.GetTextIncludingLineBreak());
+
+            line = buffer.CurrentSnapshot.GetLineFromLineNumber(1);
+            Assert.AreEqual(Environment.NewLine, line.GetLineBreakText());
+            Assert.AreEqual(2, line.LineBreakLength);
+            Assert.AreEqual(String.Empty, line.GetText());
+            Assert.AreEqual(String.Empty + Environment.NewLine, line.GetTextIncludingLineBreak());
+
+            line = buffer.CurrentSnapshot.GetLineFromLineNumber(2);
+            Assert.AreEqual(String.Empty, line.GetLineBreakText());
+            Assert.AreEqual(0, line.LineBreakLength);
+            Assert.AreEqual("baz", line.GetText());
+            Assert.AreEqual("baz", line.GetTextIncludingLineBreak());
+        }
+
+        [Test]
+        public void InsertLineBelow6()
+        {
+            // Verify that insert line below behaves properly in the face of edits happening in response to our edit
+            Create("foo bar", "baz");
+
+            bool didEdit = false;
+
+            _view.TextBuffer.Changed += (sender, e) =>
+            {
+                if (didEdit)
+                    return;
+
+                using (var edit = _view.TextBuffer.CreateEdit())
+                {
+                    edit.Insert(0, "a ");
+                    edit.Apply();
+                }
+
+                didEdit = true;
+            };
+
+            _operations.InsertLineBelow();
+            var buffer = _view.TextBuffer;
+            var line = buffer.CurrentSnapshot.GetLineFromLineNumber(0);
+            Assert.AreEqual("a foo bar", line.GetText());
+        }
+
+        [Test]
+        public void MoveToNextOccuranceOfWordAtCursor1()
+        {
+            Create("  foo bar baz");
+            _statusUtil.Setup(x => x.OnError(Resources.NormalMode_NoWordUnderCursor)).Verifiable();
+            _operations.MoveToNextOccuranceOfWordAtCursor(SearchKind.ForwardWithWrap, 1);
+            _statusUtil.Verify();
+        }
+
+        [Test]
+        public void MoveToNextOccuranceOfWordAtCursor2()
+        {
+            Create("foo bar", "foo");
+            AllowOutlineExpansion(verify: true);
+            _operations.MoveToNextOccuranceOfWordAtCursor(SearchKind.ForwardWithWrap, 1);
+            Assert.AreEqual(_view.GetLine(1).Start, _view.Caret.Position.BufferPosition);
+            _outlining.Verify();
+        }
+
+        [Test]
+        public void MoveToNextOccuranceOfWordAtCursor3()
+        {
+            Create("foo bar", "baz foo");
+            AllowOutlineExpansion();
+            _operations.MoveToNextOccuranceOfWordAtCursor(SearchKind.ForwardWithWrap, 1);
+            Assert.AreEqual(_view.GetLine(1).Start.Add(4), _view.Caret.Position.BufferPosition);
+        }
+
+        [Test, Description("No match shouldn't do anything")]
+        public void MoveToNextOccuranceOfWordAtCursor4()
+        {
+            Create("fuz bar", "baz foo");
+            AllowOutlineExpansion();
+            _operations.MoveToNextOccuranceOfWordAtCursor(SearchKind.ForwardWithWrap, 1);
+            Assert.AreEqual(0, _view.Caret.Position.BufferPosition.Position);
+        }
+
+        [Test, Description("With a count")]
+        public void MoveToNextOccuranceOfWordAtCursor5()
+        {
+            Create("foo bar foo", "foo");
+            AllowOutlineExpansion();
+            _operations.MoveToNextOccuranceOfWordAtCursor(SearchKind.ForwardWithWrap, 3);
+            Assert.AreEqual(_view.GetLine(0).Start, _view.Caret.Position.BufferPosition);
+        }
+
+        [Test]
+        public void MoveToNextOccuranceOfWordAtCursor6()
+        {
+            Create("foo bar baz", "foo");
+            AllowOutlineExpansion();
+            _view.MoveCaretTo(_view.GetLine(1).Start.Position);
+            _operations.MoveToNextOccuranceOfWordAtCursor(SearchKind.ForwardWithWrap, 1);
+            Assert.AreEqual(0, _view.Caret.Position.BufferPosition.Position);
+        }
+
+        [Test]
+        public void MoveToNextOccuranceOfWordAtCursor7()
+        {
+            Create("foo foobar baz", "foo");
+            AllowOutlineExpansion();
+            _operations.MoveToNextOccuranceOfWordAtCursor(SearchKind.ForwardWithWrap, 1);
+            Assert.AreEqual(_view.GetLine(1).Start, _view.GetCaretPoint());
+        }
+
+        [Test, Description("Moving to next occurance of a word should update the LastSearch")]
+        public void MoveToNextOccuranceOfWordAtCursor8()
+        {
+            Create("foo bar", "foo");
+            AllowOutlineExpansion();
+            _operations.MoveToNextOccuranceOfWordAtCursor(SearchKind.ForwardWithWrap, 1);
+            Assert.AreEqual(_view.GetLine(1).Start, _view.Caret.Position.BufferPosition);
+            Assert.AreEqual(SearchText.NewWholeWord("foo"), _searchService.LastSearch.Text);
+        }
+
+        [Test, Description("When there is no word under the cursor, don't update the LastSearch")]
+        public void MoveToNextOccuranceOfWordAtCursor9()
+        {
+            Create("  foo bar baz");
+            var data = new SearchData(SearchText.NewPattern("foo"), SearchKind.ForwardWithWrap, SearchOptions.None);
+            _searchService.LastSearch = data;
+            _statusUtil.Setup(x => x.OnError(Resources.NormalMode_NoWordUnderCursor)).Verifiable();
+            _operations.MoveToNextOccuranceOfWordAtCursor(SearchKind.ForwardWithWrap, 1);
+            _statusUtil.Verify();
+            Assert.AreEqual(data, _searchService.LastSearch);
+        }
+
+        [Test]
+        public void MoveToNextOccuranceOfWordAtCursor10()
+        {
+            Create("foo bar", "foo");
+            AllowOutlineExpansion();
+            _view.MoveCaretTo(_view.GetLine(1).Start.Position);
+            _operations.MoveToNextOccuranceOfWordAtCursor(SearchKind.BackwardWithWrap, 1);
+            Assert.AreEqual(0, _view.Caret.Position.BufferPosition.Position);
+        }
+
+        [Test]
+        public void MoveToNextOccuranceOfWordAtCursor11()
+        {
+            Create("foo bar", "again foo", "foo");
+            AllowOutlineExpansion();
+            _view.MoveCaretTo(_view.GetLine(2).Start.Position);
+            _operations.MoveToNextOccuranceOfWordAtCursor(SearchKind.BackwardWithWrap, 2);
+            Assert.AreEqual(0, _view.Caret.Position.BufferPosition.Position);
+        }
+
+        [Test]
+        public void MoveToNextOccuranceOfWordAtCursor12()
+        {
+            Create("foo bar", "again foo", "foo");
+            AllowOutlineExpansion();
+            _view.MoveCaretTo(_view.GetLine(2).Start.Position);
+            _operations.MoveToNextOccuranceOfWordAtCursor(SearchKind.BackwardWithWrap, 3);
+            Assert.AreEqual(_view.GetLine(2).Start.Position, _view.Caret.Position.BufferPosition.Position);
+        }
+
+        [Test]
+        public void MoveToNextOccuranceOfWordAtCursor13()
+        {
+            Create("foo", "foobar", "foo");
+            AllowOutlineExpansion();
+            _view.MoveCaretTo(_view.GetLine(2).Start);
+            _operations.MoveToNextOccuranceOfWordAtCursor(SearchKind.BackwardWithWrap, 1);
+            Assert.AreEqual(0, _view.GetCaretPoint().Position);
+        }
+
+        [Test]
+        public void MoveToNextOccuranceOfWordAtCursor14()
+        {
+            Create("foo bar", "again foo", "foo");
+            AllowOutlineExpansion();
+            _view.MoveCaretTo(_view.GetLine(2).Start.Position);
+            _operations.MoveToNextOccuranceOfWordAtCursor(SearchKind.BackwardWithWrap, 2);
+            Assert.AreEqual(0, _view.Caret.Position.BufferPosition.Position);
+            Assert.AreEqual(SearchText.NewWholeWord("foo"), _searchService.LastSearch.Text);
+        }
+
+        [Test]
+        public void MoveToNextOccuranceOfWordAtCursor15()
+        {
+            Create("    foo bar");
+            var data = new SearchData(SearchText.NewPattern("foo"), SearchKind.ForwardWithWrap, SearchOptions.None);
+            _searchService.LastSearch = data;
+            _statusUtil.Setup(x => x.OnError(Resources.NormalMode_NoWordUnderCursor)).Verifiable();
+            _operations.MoveToNextOccuranceOfWordAtCursor(SearchKind.BackwardWithWrap, 1);
+            Assert.AreEqual(data, _searchService.LastSearch);
+            _statusUtil.Verify();
+        }
+
+        [Test]
+        public void MoveToNextOccuranceOfWordAtCursor16()
+        {
+            Create("foo bar", "again foo", "foo");
+            AllowOutlineExpansion();
+            _view.MoveCaretTo(_view.GetLine(2).Start.Position);
+            _operations.MoveToNextOccuranceOfWordAtCursor(SearchKind.BackwardWithWrap, 2);
+            Assert.AreEqual(0, _view.Caret.Position.BufferPosition.Position);
+            Assert.AreEqual(SearchText.NewWholeWord("foo"), _searchService.LastSearch.Text);
+            _outlining.Verify();
+        }
+
+        [Test]
+        public void MoveToNextOccuranceOfLastSearch1()
+        {
+            Create("foo bar baz");
+            var data = new SearchData(SearchText.NewPattern("beat"), SearchKind.ForwardWithWrap, SearchOptions.None);
+            _searchService.LastSearch = data;
+            _statusUtil.Setup(x => x.OnError(Resources.NormalMode_PatternNotFound("beat"))).Verifiable();
+            _operations.MoveToNextOccuranceOfLastSearch(1, false);
+            _statusUtil.Verify();
+        }
+
+        [Test, Description("Should not start on the current word")]
+        public void MoveToNextOccuranceOfLastSearch2()
+        {
+            Create("foo bar","foo");
+            AllowOutlineExpansion();
+            var data = new SearchData(SearchText.NewPattern("foo"), SearchKind.ForwardWithWrap, SearchOptions.None);
+            _searchService.LastSearch = data;
+            _operations.MoveToNextOccuranceOfLastSearch(1, false);
+            Assert.AreEqual(_view.GetLine(1).Start, _view.GetCaretPoint());
+        }
+
+        [Test]
+        public void MoveToNextOccuranceOfLastSearch3()
+        {
+            Create("foo bar","foo");
+            AllowOutlineExpansion();
+            var data = new SearchData(SearchText.NewPattern("foo"), SearchKind.ForwardWithWrap, SearchOptions.None);
+            _searchService.LastSearch = data;
+            _operations.MoveToNextOccuranceOfLastSearch(2, false);
+            Assert.AreEqual(0, _view.GetCaretPoint());
+        }
+
+        [Test]
+        public void MoveToNextOccuranceOfLastSearch4()
+        {
+            Create("foo bar","foo");
+            AllowOutlineExpansion();
+            var data = new SearchData(SearchText.NewPattern("foo"), SearchKind.BackwardWithWrap, SearchOptions.None);
+            _searchService.LastSearch = data;
+            _operations.MoveToNextOccuranceOfLastSearch(1, false);
+            Assert.AreEqual(_view.GetLine(1).Start, _view.GetCaretPoint());
+        }
+
+        [Test]
+        public void MoveToNextOccuranceOfLastSearch5()
+        {
+            Create("foo bar","foo");
+            var data = new SearchData(SearchText.NewPattern("foo"), SearchKind.BackwardWithWrap, SearchOptions.None);
+            AllowOutlineExpansion(verify:true);
+            _searchService.LastSearch = data;
+            _operations.MoveToNextOccuranceOfLastSearch(1, false);
+            Assert.AreEqual(_view.GetLine(1).Start, _view.GetCaretPoint());
+            _outlining.Verify();
+        }
+
+        [Test]
+        public void JumpNext1()
+        {
+            Create("foo", "bar");
+            var count = 0;
+            _jumpList.Setup(x => x.MoveNext()).Callback(() => { count++; }).Returns(false);
+            _host.Setup(x => x.Beep()).Verifiable();
+            _operations.JumpNext(1);
+            _host.Verify();
+            Assert.AreEqual(1, count);
+        }
+
+        [Test]
+        public void JumpNext2()
+        {
+            Create("foo", "bar");
+            var count = 0;
+            _jumpList.Setup(x => x.MoveNext()).Callback(() => { count++; }).Returns(() => count == 1);
+            _host.Setup(x => x.Beep()).Verifiable();
+            _operations.JumpNext(2);
+            _host.Verify();
+            Assert.AreEqual(2, count);
+        }
+
+        [Test]
+        public void JumpNext3()
+        {
+            Create("foo", "bar");
+            _jumpList.Setup(x => x.MoveNext()).Returns(true);
+            _jumpList.SetupGet(x => x.Current).Returns(FSharpOption<SnapshotPoint>.None);
+            _host.Setup(x => x.Beep()).Verifiable();
+            _operations.JumpNext(1);
+            _host.Verify();
+        }
+
+        [Test]
+        public void JumpNext4()
+        {
+            Create("foo", "bar");
+            AllowOutlineExpansion(verify: true);
+            _jumpList.Setup(x => x.MoveNext()).Returns(true);
+            _jumpList.SetupGet(x => x.Current).Returns(FSharpOption.Create(new SnapshotPoint(_view.TextSnapshot, 1)));
+            _operations.JumpNext(1);
+            _host.Verify();
+            Assert.AreEqual(1, _view.GetCaretPoint().Position);
+            _outlining.Verify();
+        }
+
+        [Test]
+        public void JumpNext5()
+        {
+            Create("foo", "bar");
+            var point = MockObjectFactory.CreateSnapshotPoint(42);
+            _jumpList.Setup(x => x.MoveNext()).Returns(true);
+            _jumpList.SetupGet(x => x.Current).Returns(FSharpOption.Create(point));
+            _host.Setup(x => x.NavigateTo(It.IsAny<VirtualSnapshotPoint>())).Returns(true).Verifiable();
+            _operations.JumpNext(1);
+            _host.Verify();
+        }
+
+        [Test]
+        public void JumpPrevious1()
+        {
+            Create("foo", "bar");
+            var count = 0;
+            _jumpList.Setup(x => x.MovePrevious()).Callback(() => { count++; }).Returns(false);
+            _host.Setup(x => x.Beep()).Verifiable();
+            _operations.JumpPrevious(1);
+            _host.Verify();
+            Assert.AreEqual(1, count);
+        }
+
+        [Test]
+        public void JumpPrevious2()
+        {
+            Create("foo", "bar");
+            var count = 0;
+            _jumpList.Setup(x => x.MovePrevious()).Callback(() => { count++; }).Returns(() => count == 1);
+            _host.Setup(x => x.Beep()).Verifiable();
+            _operations.JumpPrevious(2);
+            _host.Verify();
+            Assert.AreEqual(2, count);
+        }
+
+        [Test]
+        public void JumpPrevious3()
+        {
+            Create("foo", "bar");
+            _jumpList.Setup(x => x.MovePrevious()).Returns(true);
+            _jumpList.SetupGet(x => x.Current).Returns(FSharpOption<SnapshotPoint>.None);
+            _host.Setup(x => x.Beep()).Verifiable();
+            _operations.JumpPrevious(1);
+            _host.Verify();
+        }
+
+        [Test]
+        public void JumpPrevious4()
+        {
+            Create("foo", "bar");
+            AllowOutlineExpansion(verify:true);
+            _jumpList.Setup(x => x.MovePrevious()).Returns(true);
+            _jumpList.SetupGet(x => x.Current).Returns(FSharpOption.Create(new SnapshotPoint(_view.TextSnapshot, 1)));
+            _operations.JumpPrevious(1);
+            _host.Verify();
+            Assert.AreEqual(1, _view.GetCaretPoint().Position);
+            _outlining.Verify();
+        }
+
+        [Test]
+        public void JumpPrevious5()
+        {
+            Create("foo", "bar");
+            var point = MockObjectFactory.CreateSnapshotPoint(42);
+            _jumpList.Setup(x => x.MovePrevious()).Returns(true);
+            _jumpList.SetupGet(x => x.Current).Returns(FSharpOption.Create(point));
+            _host.Setup(x => x.NavigateTo(It.IsAny<VirtualSnapshotPoint>())).Returns(true).Verifiable();
+            _operations.JumpPrevious(1);
+            _host.Verify();
+        }
+
+        [Test]
+        public void GoToMatch1()
+        {
+            Create("foo bar");
+            _host.Setup(x => x.GoToMatch()).Returns(true).Verifiable();
+            Assert.IsTrue(_operations.GoToMatch());
+            _host.Verify();
+        }
+
+        [Test]
+        public void GoToMatch2()
+        {
+            Create("foo bar");
+            _host.Setup(x => x.GoToMatch()).Returns(false).Verifiable();
+            Assert.IsFalse(_operations.GoToMatch());
+            _host.Verify();
+        }
+
+        [Test]
+        public void GoToLineOrFirst1()
+        {
+            Create("foo", "bar", "baz");
+            _globalSettings.SetupGet(x => x.StartOfLine).Returns(true).Verifiable();
+            _operations.GoToLineOrFirst(FSharpOption.Create(1));
+            Assert.AreEqual(1, _view.GetCaretLine().LineNumber);
+            _globalSettings.Verify();
+        }
+
+        [Test]
+        public void GoToLineOrFirst2()
+        {
+            Create("foo", "bar", "baz");
+            _globalSettings.SetupGet(x => x.StartOfLine).Returns(true).Verifiable();
+            _operations.GoToLineOrFirst(FSharpOption.Create(42));
+            Assert.AreEqual(2, _view.GetCaretLine().LineNumber);
+            _globalSettings.Verify();
+        }
+
+        [Test]
+        public void GoToLineOrFirst3()
+        {
+            Create("foo", "bar", "baz");
+            _globalSettings.SetupGet(x => x.StartOfLine).Returns(true).Verifiable();
+            _operations.GoToLineOrFirst(FSharpOption<int>.None);
+            Assert.AreEqual(0, _view.GetCaretLine().LineNumber);
+            _globalSettings.Verify();
+        }
+
+        [Test, Description("0 goes to the last line surprisingly and not the first")]
+        public void GoToLineOrLast1()
+        {
+            Create("foo", "bar", "baz");
+            _globalSettings.SetupGet(x => x.StartOfLine).Returns(true).Verifiable();
+            _operations.GoToLineOrLast(FSharpOption.Create(0));
+            Assert.AreEqual(2, _view.GetCaretLine().LineNumber);
+            _globalSettings.Verify();
+        }
+
+        [Test]
+        public void GoToLineOrLast2()
+        {
+            Create("foo", "bar", "baz");
+            _globalSettings.SetupGet(x => x.StartOfLine).Returns(true).Verifiable();
+            _operations.GoToLineOrLast(FSharpOption.Create(1));
+            Assert.AreEqual(1, _view.GetCaretLine().LineNumber);
+            _globalSettings.Verify();
+        }
+
+        [Test]
+        public void GoToLineOrLast3()
+        {
+            Create("foo", "bar", "baz");
+            _globalSettings.SetupGet(x => x.StartOfLine).Returns(true).Verifiable();
+            _operations.GoToLineOrLast(FSharpOption<int>.None);
+            Assert.AreEqual(2, _view.GetCaretLine().LineNumber);
+            _globalSettings.Verify();
+        }
+
+        [Test]
+        public void InsertText1()
+        {
+            Create("foo");
+            _operations.InsertText("a", 1);
+            Assert.AreEqual("afoo", _view.TextSnapshot.GetText());
+        }
+
+        [Test]
+        public void InsertText2()
+        {
+            Create("bar");
+            _operations.InsertText("a", 3);
+            Assert.AreEqual("aaabar", _view.TextSnapshot.GetText());
+        }
+
+        [Test]
+        public void InsertText3()
+        {
+            Create("bar");
+            _view.MoveCaretTo(1);
+            _operations.InsertText("hey",1);
+            Assert.AreEqual("bheyar", _view.TextSnapshot.GetText());
+        }
+
+        [Test]
+        public void ChangeLetterCaseAtCursor1()
+        {
+            Create("bar", "baz");
+            _operations.ChangeLetterCaseAtCursor(1);
+            Assert.AreEqual("Bar", _view.GetLineSpan(0).GetText());
+            Assert.AreEqual(1, _view.GetCaretPoint().Position);
+        }
+
+        [Test]
+        public void ChangeLetterCaseAtCursor2()
+        {
+            Create("bar", "baz");
+            _operations.ChangeLetterCaseAtCursor(2);
+            Assert.AreEqual("BAr", _view.GetLineSpan(0).GetText());
+            Assert.AreEqual(2, _view.GetCaretPoint().Position);
+        }
+
+        [Test]
+        public void ChangeLetterCaseAtCursor3()
+        {
+            Create("bar", "baz");
+            _operations.ChangeLetterCaseAtCursor(300);
+            Assert.AreEqual("BAR", _view.GetLineSpan(0).GetText());
+            Assert.AreEqual(2, _view.GetCaretPoint().Position);
+        }
+
+        [Test]
+        public void MoveToNextOccuranceOfCharAtCursor1()
+        {
+            Create("dog kicked the ball");
+
+        }
+
+        [Test]
+        public void MoveCaretForAppend1()
+        {
+            Create("foo", "bar");
+            _operations.MoveCaretForAppend();
+            Assert.AreEqual(1, _view.GetCaretPoint().Position);
+        }
+
+        [Test]
+        public void MoveCaretForAppend2()
+        {
+            Create("foo", "bar");
+            _view.MoveCaretTo(_view.GetLine(0).End.Subtract(1));
+            _operations.MoveCaretForAppend();
+            Assert.AreEqual(_view.GetLine(0).End, _view.GetCaretPoint());
+        }
+
+        [Test]
+        public void MoveCaretForAppend3()
+        {
+            Create("foo", "bar");
+            _view.MoveCaretTo(_view.GetLine(0).End);
+            _operations.MoveCaretForAppend();
+            Assert.AreEqual(_view.GetLine(0).End, _view.GetCaretPoint());
+        }
+
+        [Test]
+        public void MoveCaretForAppend4()
+        {
+            Create("foo", "bar");
+            _view.MoveCaretTo(SnapshotUtil.GetEndPoint(_view.TextSnapshot));
+            _operations.MoveCaretForAppend();
+            Assert.AreEqual(SnapshotUtil.GetEndPoint(_view.TextSnapshot), _view.GetCaretPoint());
+        }
+    }
+}